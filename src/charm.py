#!/usr/bin/env python3
# Copyright 2021 Canonical Ltd.
# See LICENSE file for licensing details.
#
# Learn more at: https://juju.is/docs/sdk

"""Charm the service.

Refer to the following post for a quick-start guide that will help you
develop a new k8s charm using the Operator Framework:

    https://discourse.charmhub.io/t/4208
"""
import datetime
import logging
import os
import re
import socket
import ssl
import subprocess
import time
import urllib.request
from pathlib import Path
from typing import Any, Dict, List, Optional, Tuple, TypedDict, cast
from urllib.error import HTTPError, URLError
from urllib.parse import urlparse

import yaml
from charms.alertmanager_k8s.v1.alertmanager_dispatch import AlertmanagerConsumer
from charms.catalogue_k8s.v1.catalogue import CatalogueConsumer, CatalogueItem
from charms.grafana_k8s.v0.grafana_dashboard import GrafanaDashboardProvider
from charms.grafana_k8s.v0.grafana_source import GrafanaSourceProvider
from charms.loki_k8s.v0.charm_logging import log_charm
from charms.loki_k8s.v0.loki_push_api import (
    LokiPushApiAlertRulesChanged,
    LokiPushApiProvider,
)
from charms.observability_libs.v0.kubernetes_compute_resources_patch import (
    K8sResourcePatchFailedEvent,
    KubernetesComputeResourcesPatch,
    ResourceRequirements,
    adjust_resource_requirements,
)
from charms.observability_libs.v1.cert_handler import CertHandler
from charms.prometheus_k8s.v0.prometheus_scrape import MetricsEndpointProvider
from charms.tempo_k8s.v1.charm_tracing import trace_charm
from charms.tempo_k8s.v2.tracing import TracingEndpointRequirer
from charms.traefik_k8s.v1.ingress_per_unit import IngressPerUnitRequirer
from config_builder import (
    CERT_FILE,
    HTTP_LISTEN_PORT,
    KEY_FILE,
    LOKI_CONFIG,
    LOKI_CONFIG_BACKUP,
    RULES_DIR,
    ConfigBuilder,
)
from ops import CollectStatusEvent, StoredState
from ops.charm import CharmBase
from ops.main import main
from ops.model import (
    ActiveStatus,
    BlockedStatus,
    MaintenanceStatus,
    Port,
    StatusBase,
    WaitingStatus,
)
from ops.pebble import Error, Layer, PathError, ProtocolError

# To keep a tidy debug-log, we suppress some DEBUG/INFO logs from some imported libs,
# even when charm logging is set to a lower level.
logging.getLogger("httpx").setLevel(logging.WARNING)
logging.getLogger("httpcore").setLevel(logging.WARNING)
logger = logging.getLogger(__name__)


class CompositeStatus(TypedDict):
    """Per-component status holder."""

    # These are going to go into stored state, so we must use marshallable objects.
    # They are passed to StatusBase.from_name().
    k8s_patch: Tuple[str, str]
    config: Tuple[str, str]
    rules: Tuple[str, str]
    retention: Tuple[str, str]


def to_tuple(status: StatusBase) -> Tuple[str, str]:
    """Convert a StatusBase to tuple, so it is marshallable into StoredState."""
    return status.name, status.message


def to_status(tpl: Tuple[str, str]) -> StatusBase:
    """Convert a tuple to a StatusBase, so it could be used natively with ops."""
    name, message = tpl
    return StatusBase.from_name(name, message)


@trace_charm(
    tracing_endpoint="tracing_endpoint",
    server_cert="server_ca_cert_path",
    extra_types=[
        GrafanaDashboardProvider,
        GrafanaSourceProvider,
        LokiPushApiProvider,
        CertHandler,
        ConfigBuilder,
        MetricsEndpointProvider,
    ],
)
@log_charm(logging_endpoints="logging_endpoints", server_cert="server_ca_cert_path")
class LokiOperatorCharm(CharmBase):
    """Charm the service."""

    _stored = StoredState()
    _port = HTTP_LISTEN_PORT
    _name = "loki"
<<<<<<< HEAD
    _loki_push_api_endpoint = "/loki/api/v1/push"
    _loki_rules_endpoint = "/loki/api/v1/rules"
=======
    _service_name = "loki"
>>>>>>> b57dd775
    _ca_cert_path = "/usr/local/share/ca-certificates/cos-ca.crt"

    def __init__(self, *args):
        super().__init__(*args)

        # We need stored state for push statuses.
        # https://discourse.charmhub.io/t/its-probably-ok-for-a-unit-to-go-into-error-state/13022
        self._stored.set_default(
            status=CompositeStatus(
                k8s_patch=to_tuple(ActiveStatus()),
                config=to_tuple(ActiveStatus()),
                rules=to_tuple(ActiveStatus()),
                retention=to_tuple(ActiveStatus()),
            )
        )
        self._stored.set_default(fresh_install=True)  # Relies on controller-backed storage

        self._loki_container = self.unit.get_container(self._name)
        self._node_exporter_container = self.unit.get_container("node-exporter")
        self.unit.set_ports(self._port)

        # If Loki is run in single-tenant mode, all the chunks are put in a folder named "fake"
        # https://grafana.com/docs/loki/latest/operations/storage/filesystem/
        # https://grafana.com/docs/loki/latest/rules/#ruler-storage
        tenant_id = "fake"
        self.rules_dir_tenant = os.path.join(RULES_DIR, tenant_id)

        self.unit.set_ports(Port("tcp", self._port))

        self.resources_patch = KubernetesComputeResourcesPatch(
            self,
            self._loki_container.name,
            resource_reqs_func=self._resource_reqs_from_config,
        )

        self.server_cert = CertHandler(
            self,
            key="loki-server-cert",
            sans=[self.hostname],
        )
        # Update certs here in init to avoid code ordering issues
        self._update_cert()
        self.framework.observe(
            self.server_cert.on.cert_changed,  # pyright: ignore
            self._on_server_cert_changed,
        )

        self.framework.observe(self.resources_patch.on.patch_failed, self._on_k8s_patch_failed)

        self.alertmanager_consumer = AlertmanagerConsumer(self, relation_name="alertmanager")
        self.framework.observe(
            self.alertmanager_consumer.on.cluster_changed, self._on_alertmanager_change
        )

        self.ingress_per_unit = IngressPerUnitRequirer(
            self,
            relation_name="ingress",
            port=self._port,
            scheme=lambda: "https" if self._tls_ready else "http",
            strip_prefix=True,
        )
        self.framework.observe(self.ingress_per_unit.on.ready_for_unit, self._on_ingress_changed)
        self.framework.observe(self.ingress_per_unit.on.revoked_for_unit, self._on_ingress_changed)

        self.grafana_source_provider = GrafanaSourceProvider(
            charm=self,
            refresh_event=[
                self.on.loki_pebble_ready,
                self.server_cert.on.cert_changed,
            ],
            source_type="loki",
            source_url=self._external_url,
        )

        self.metrics_provider = MetricsEndpointProvider(
            self,
            jobs=self.scrape_jobs,
            refresh_event=[
                self.on.update_status,
                self.ingress_per_unit.on.ready_for_unit,
                self.ingress_per_unit.on.revoked_for_unit,
                self.on.ingress_relation_departed,
                self.server_cert.on.cert_changed,
            ],
        )

        external_url = urlparse(self._external_url)
        self.loki_provider = LokiPushApiProvider(
            self,
            address=external_url.hostname or self.hostname,
            port=external_url.port or 443 if self._tls_ready else 80,
            scheme=external_url.scheme,
            path=f"{external_url.path}{self._loki_push_api_endpoint}",
        )

        self.dashboard_provider = GrafanaDashboardProvider(self)

        self.catalogue = CatalogueConsumer(charm=self, item=self._catalogue_item)
        self.tracing = TracingEndpointRequirer(self, protocols=["otlp_http"])

        self.framework.observe(self.on.config_changed, self._on_config_changed)
        self.framework.observe(self.on.upgrade_charm, self._on_upgrade_charm)
        self.framework.observe(self.on.loki_pebble_ready, self._on_loki_pebble_ready)
        self.framework.observe(
            self.on.node_exporter_pebble_ready, self._on_node_exporter_pebble_ready
        )

        self.framework.observe(
            self.loki_provider.on.loki_push_api_alert_rules_changed,
            self._loki_push_api_alert_rules_changed,
        )
        self.framework.observe(self.on.logging_relation_changed, self._on_logging_relation_changed)
        self.framework.observe(self.on.collect_unit_status, self._on_collect_unit_status)

    ##############################################
    #           CHARM HOOKS HANDLERS             #
    ##############################################

    def _on_collect_unit_status(self, event: CollectStatusEvent):
        # "Pull" statuses
        # TODO refactor _configure to turn the "rules" status into a "pull" status.

        # "Push" statuses
        for status in self._stored.status.values():
            event.add_status(to_status(status))

    def _on_config_changed(self, _):
        self._configure()

    def _on_upgrade_charm(self, _):
        # Note: If the pod is rescheduled during startup (e.g., by manual kubectl delete
        # or resource limit patch), the `upgrade-charm` event might trigger prematurely,
        # This could incorrectly set the TSDB date to the upgrade day, instead of the following day,
        # potentially corrupting logs received on that day. Subsequent logs should be healthy.
        # Documenting for troubleshooting; automatic handling may not be necessary due to the complexity
        # of guarding against this rare edge case.
        self._stored.fresh_install = False
        self._configure()

    def _on_server_cert_changed(self, _):
        self._update_cert()
        self._configure()

    def _on_loki_pebble_ready(self, _):
        if self._ensure_alert_rules_path():
            self._regenerate_alert_rules()
        self._configure()
        version = self._loki_version
        if version is not None:
            self.unit.set_workload_version(version)
        else:
            logger.debug("Cannot set workload version at this time: could not get Loki version.")

    def _on_node_exporter_pebble_ready(self, _):
        current_layer = self._node_exporter_container.get_plan()
        new_layer = self._node_exporter_pebble_layer
        restart = current_layer.services != new_layer.services

        if restart:
            self._node_exporter_container.add_layer("node-exporter", new_layer, combine=True)
            self._node_exporter_container.restart("node-exporter")
            logger.info("Node Exporter (re)started")

    def _on_alertmanager_change(self, _):
        self._configure()

    def _on_ingress_changed(self, _):
        self._configure()

    def _on_logging_relation_changed(self, event):
        # If there is a change in logging relation, let's update Loki endpoint
        # We are listening to relation_change to handle the Loki scale down to 0 and scale up again
        # when it is related with ingress. If not, endpoints will end up outdated in consumer side.
        self.loki_provider.update_endpoint(url=self._external_url, relation=event.relation)

    ##############################################
    #                 PROPERTIES                 #
    ##############################################

    @property
    def _catalogue_item(self) -> CatalogueItem:
        return CatalogueItem(
            name="Loki",
            icon="math-log",
            # Loki does not have a flashy web UI but something is better than nothing
            # https://grafana.com/docs/loki/latest/reference/api/
            url=f"{self._external_url}/services",
            description=(
                "Loki collects, stores and serves logs, "
                "alongside optional key-value pairs called labels."
            ),
        )

    @property
    def _loki_command(self):
        """Construct command to launch Loki.

        Returns:
            a string consisting of Loki command and associated
            command line options.
        """
        return f"/usr/bin/loki -config.file={LOKI_CONFIG}"

    @property
    def _build_pebble_layer(self) -> Layer:
        """Construct the pebble layer.

        Returns:
            a Pebble layer specification for the Loki workload container.
        """
        pebble_layer = Layer(
            {
                "summary": "Loki layer",
                "description": "pebble config layer for Loki",
                "services": {
                    self._service_name: {
                        "override": "replace",
                        "summary": "loki",
                        "command": self._loki_command,
                        "startup": "disabled",
                    },
                },
            }
        )

        return pebble_layer

    @property
    def _node_exporter_pebble_layer(self) -> Layer:
        """Construct the pebble layer.

        Returns:
            a Pebble layer specification for the Loki workload container.
        """
        pebble_layer = Layer(
            {
                "summary": "Node Exporter layer",
                "description": "pebble config layer for Node Exporter",
                "services": {
                    "node-exporter": {
                        "override": "replace",
                        "summary": "node exporter",
                        "command": f"/bin/node_exporter {self._node_exporter_args}",
                        "startup": "enabled",
                    },
                },
            }
        )

        return pebble_layer

    @property
    def _node_exporter_args(self) -> str:
        args = [
            "--collector.disable-defaults",
            "--collector.filesystem",
        ]

        return " ".join(args)

    @property
    def hostname(self) -> str:
        """Unit's hostname."""
        return socket.getfqdn()

    @property
    def internal_url(self):
        """Fqdn plus appropriate scheme and server port."""
        scheme = "https" if self.server_cert.server_cert else "http"
        return f"{scheme}://{self.hostname}:{self._port}"

    @property
    def _external_url(self) -> str:
        """Return the external hostname to be passed to ingress via the relation."""
        if ingress_url := self.ingress_per_unit.url:
            logger.debug("This unit's ingress URL: %s", ingress_url)
            return ingress_url

        # If we do not have an ingress, then use the pod hostname.
        # The reason to prefer this over the pod name (which is the actual
        # hostname visible from the pod) or a K8s service, is that those
        # are routable virtually exclusively inside the cluster (as they rely)
        # on the cluster's DNS service, while the ip address is _sometimes_
        # routable from the outside, e.g., when deploying on MicroK8s on Linux.
        return self.internal_url

    @property
    def scrape_jobs(self) -> List[Dict[str, Any]]:
        """Loki and node exporter scrape jobs."""
        return self.loki_scrape_jobs + self.node_exporter_scrape_jobs

    @property
    def loki_scrape_jobs(self) -> List[Dict[str, Any]]:
        """Generate scrape jobs.

        Note: We're generating a scrape job for the leader only because loki is not intended to
        be scaled beyond one unit. If we wanted to scrape all potential units, we would need
        to collect all the peer addresses over peer relation data.
        """
        job: Dict[str, Any] = {"static_configs": [{"targets": [f"{self.hostname}:{self._port}"]}]}

        if self._tls_ready:
            job["scheme"] = "https"

        return [job]

    @property
    def node_exporter_scrape_jobs(self) -> List[Dict[str, Any]]:
        """Generate scrape jobs for the node exporter."""
        job: Dict[str, Any] = {"static_configs": [{"targets": [f"{self.hostname}:9100"]}]}
        return [job]

    @property
    def _certs_on_disk(self) -> bool:
        """Check if the TLS setup is ready on disk."""
        return (
            self._loki_container.can_connect()
            and self._loki_container.exists(CERT_FILE)
            and self._loki_container.exists(KEY_FILE)
        )

    @property
    def _tls_ready(self) -> bool:
        """Return True if all TLS related certs are available from relation data and on disk."""
        return self.server_cert.available and self._certs_on_disk

    ##############################################
    #             UTILITY METHODS                #
    ##############################################
    def _configure(self):  # noqa: C901
        """Configure Loki charm."""
        # "is_ready" is a racy check, so we do it once here (instead of in collect-status)
        if self.resources_patch.is_ready():
            self._stored.status["k8s_patch"] = to_tuple(ActiveStatus())
        else:
            if isinstance(to_status(self._stored.status["k8s_patch"]), ActiveStatus):
                self._stored.status["k8s_patch"] = to_tuple(
                    WaitingStatus("Waiting for resource limit patch to apply")
                )

            # Note: there could be a race between the resource patch and pebble operations (charm
            # code proceeds beyond a can_connect guard, and then lightkube patches the statefulset
            # and the workload is no longer available). After a statefulset patch we're guaranteed
            # to get at least upgrade-charm + config-changed + pebble-ready. Ideally, we'd like to
            # defer relation events before we "return".
            # Unfortunately, we can't do an isinstance check on an Event type, because relations
            # are managed by libs, and libs emit custom events.
            # So, returning early and relying on the holistic nature of the reconciler.
            return

        # "can_connect" is a racy check, so we do it once here (instead of in collect-status)
        if self._loki_container.can_connect():
            self._stored.status["config"] = to_tuple(ActiveStatus())

        # The config validity check does not return on error because if a lifecycle event
        # comes in after a config change, we still want Loki to continue to function even
        # with the invalid config.
        else:
            self._stored.status["config"] = to_tuple(MaintenanceStatus("Configuring Loki"))
            return

        if 0 > int(self.config["retention-period"]):
            self._stored.status["retention"] = to_tuple(
                BlockedStatus("Please provide a non-negative retention duration")
            )

        current_layer = self._loki_container.get_plan()
        new_layer = self._build_pebble_layer
        restart = current_layer.services != new_layer.services

        # If v12_migration_date isn't set (due to missing or failed retrieval),
        # we determine the migration date for v12 schema. This occurs once
        # during initial setup, as subsequent hooks will get the value from the persisted backup config.

        # If it's a fresh Loki installation, it's safe to set the v12 schema date to today.
        # This ensures that logs are correctly managed in v12 from the beginning of Loki's operation.
        # If it's an upgrade scenario, we set the date to tomorrow to accommodate today's logs
        # that might have been written in the previous v11 schema format.

        # By default, we assume it's a fresh installation unless state explicitly set to False
        # by the upgrade hook, indicating an upgrade

        if not (v12_migration_date := self.get_v12_migration_date_from_backup()):
            today = datetime.date.today()
            tomorrow = today + datetime.timedelta(days=1)
            v12_migration_date = (today if self._stored.fresh_install else tomorrow).strftime(
                "%Y-%m-%d"
            )

        # We need to have the certs in place before rendering the config.
        # At this point we're already after the can_connect guard, so if the following pebble
        # operations fail, better to let the charm go into error state than setting blocked.
        if self.server_cert.available and not self._certs_on_disk:
            self._update_cert()

        config = ConfigBuilder(
            instance_addr=self.hostname,
            alertmanager_url=self._alerting_config(),
            external_url=self._external_url,
            ingestion_rate_mb=int(self.config["ingestion-rate-mb"]),
            ingestion_burst_size_mb=int(self.config["ingestion-burst-size-mb"]),
            retention_period=int(self.config["retention-period"]),
            http_tls=self._tls_ready,
            v12_migration_date=v12_migration_date,
        ).build()

        restart = self._update_config(config) or restart
        self._loki_container.add_layer(self._name, new_layer, combine=True)
        # Now that we for sure have a layer, we can check if the service is running
        restart = not self._loki_container.get_service(self._service_name).is_running() or restart

        if self.server_cert.enabled and not self.server_cert.available:
            # We have a TLS relation in place, but the cert isn't there
            logger.info("Loki stopped")
            self._loki_container.stop(self._service_name)

        elif restart:
            self._loki_container.restart(self._name)
            logger.info("Loki (re)started")

        if isinstance(to_status(self._stored.status["rules"]), BlockedStatus):
            # Wait briefly for Loki to come back up and re-check the alert rules
            # in case an upgrade/refresh caused the check to occur when it wasn't
            # ready yet. TODO: use custom pebble notice for "workload ready" event.
            time.sleep(2)
            self._check_alert_rules()
            return  # TODO: why do we have a return here?

        self.ingress_per_unit.provide_ingress_requirements(
            scheme="https" if self._tls_ready else "http", port=self._port
        )
        self.metrics_provider.update_scrape_job_spec(self.scrape_jobs)
        self.grafana_source_provider.update_source(source_url=self._external_url)
        self.loki_provider.update_endpoint(url=self._external_url)
        self.catalogue.update_item(item=self._catalogue_item)

    def _update_config(self, config: dict) -> bool:
        if self._running_config() != config:
            config_as_yaml = yaml.safe_dump(config)
            self._loki_container.push(LOKI_CONFIG, config_as_yaml, make_dirs=True)
            self._loki_container.push(LOKI_CONFIG_BACKUP, config_as_yaml, make_dirs=True)
            logger.info("Pushed new configuration")
            return True

        return False

    def _update_cert(self):
        if not self._loki_container.can_connect():
            return

        ca_cert_path = Path(self._ca_cert_path)

        if self.server_cert.available:
            # Save the workload certificates
            self._loki_container.push(
                CERT_FILE,
                self.server_cert.server_cert,  # pyright: ignore
                make_dirs=True,
            )
            self._loki_container.push(
                KEY_FILE,
                self.server_cert.private_key,  # pyright: ignore
                make_dirs=True,
            )
            # Save the CA among the trusted CAs and trust it
            self._loki_container.push(
                ca_cert_path,
                self.server_cert.ca_cert,  # pyright: ignore
                make_dirs=True,
            )

            # Repeat for the charm container. We need it there for loki client requests.
            # (and charm tracing and logging TLS)
            ca_cert_path.parent.mkdir(exist_ok=True, parents=True)
            ca_cert_path.write_text(self.server_cert.ca_cert)  # pyright: ignore
        else:
            self._loki_container.remove_path(CERT_FILE, recursive=True)
            self._loki_container.remove_path(KEY_FILE, recursive=True)
            self._loki_container.remove_path(ca_cert_path, recursive=True)

            # Repeat for the charm container.
            ca_cert_path.unlink(missing_ok=True)

        self._loki_container.exec(["update-ca-certificates", "--fresh"]).wait()
        subprocess.run(["update-ca-certificates", "--fresh"])

    def _alerting_config(self) -> str:
        """Construct Loki altering configuration.

        Returns:
            a string consisting of comma-separated list of Alertmanager URLs
            to send notifications to.
        """
        alerting_config = ""
        alertmanagers = self.alertmanager_consumer.get_cluster_info()

        if not alertmanagers:
            logger.debug("No alertmanagers available")
            return alerting_config

        return ",".join(alertmanagers)

    def get_v12_migration_date_from_backup(self) -> str:
        """Get the 'from' date from the v12 schema in Loki config.

        In 2024-05 we changed the storage backend the charm configures from v11/boltdb to v12/tsdb.

        Returns:
            The 'from' date of the v12 schema, in YYYY-MM-DD format (ISO 8601), if it is found; otherwise empty string.
        """
        try:
            running_config = yaml.safe_load(
                self._loki_container.pull(LOKI_CONFIG_BACKUP, encoding="utf-8").read()
            )
        except PathError:
            return ""
        except yaml.YAMLError as e:
            raise ValueError("Error parsing Loki backup config.") from e
        for config in running_config.get("schema_config", {}).get("configs", []):
            if config.get("schema") == "v12":
                return config.get("from", "")
        return ""

    def _running_config(self) -> Dict[str, Any]:
        """Get the on-disk Loki config."""
        if not self._loki_container.can_connect():
            return {}

        try:
            return yaml.safe_load(self._loki_container.pull(LOKI_CONFIG, encoding="utf-8").read())
        except (FileNotFoundError, Error):
            return {}

    def _loki_push_api_alert_rules_changed(self, _: LokiPushApiAlertRulesChanged) -> None:
        """Perform all operations needed to keep alert rules in the right status."""
        if self._ensure_alert_rules_path():
            self._regenerate_alert_rules()

            # Don't try to configure if checking the rules left us in BlockedStatus
            if isinstance(to_status(self._stored.status["rules"]), ActiveStatus):
                self._configure()

    def _ensure_alert_rules_path(self) -> bool:
        """Ensure that the workload container has the appropriate directory structure."""
        # create tenant dir so that the /loki/api/v1/rules endpoint returns "no rule groups found"
        # instead of "unable to read rule dir /loki/rules/fake: no such file or directory"
        if self._loki_container.can_connect():
            try:
                self._loki_container.make_dir(self.rules_dir_tenant, make_parents=True)
                return True
            except (FileNotFoundError, ProtocolError, PathError):
                logger.debug("Could not create loki directory.")
                return False
            except Exception as e:
                logger.debug("Could not create loki directory: %s", e)
                return False
        return False

    def _regenerate_alert_rules(self):
        """Recreate all alert rules."""
        self._remove_alert_rules_files()
        # If there aren't any alerts, we can just clean it and move on
        if self.loki_provider.alerts:
            self._generate_alert_rules_files()
            self._check_alert_rules()

    def _generate_alert_rules_files(self) -> None:
        """Generate and upload alert rules files.

        Args:
            container: Container into which alert rules files are going to be uploaded
        """
        file_mappings = {}

        for identifier, alert_rules in self.loki_provider.alerts.items():
            rules = yaml.dump({"groups": alert_rules["groups"]})
            file_mappings["{}_alert.rules".format(identifier)] = rules

        if self._loki_container.can_connect():
            for filename, content in file_mappings.items():
                path = os.path.join(self.rules_dir_tenant, filename)
                self._loki_container.push(path, content, make_dirs=True)
        logger.debug("Saved alert rules to disk")

    def _remove_alert_rules_files(self) -> None:
        """Remove alert rules files from workload container."""
        if not self._loki_container.can_connect():
            logger.debug("Cannot connect to container to remove alert rule files!")
            return

        files = self._loki_container.list_files(self.rules_dir_tenant)
        for f in files:
            self._loki_container.remove_path(f.path)

    @property
    def _internal_url(self) -> str:
        """Return the fqdn dns-based in-cluster (private) address of the loki api server."""
        scheme = "https" if self._tls_ready else "http"
        return f"{scheme}://{socket.getfqdn()}:{self._port}"

    def _check_alert_rules(self):
        """Check alert rules using Loki API."""
        ssl_context = ssl.create_default_context(
            cafile=self._ca_cert_path if Path(self._ca_cert_path).exists() else None,
        )
        url = f"{self._internal_url}{self._loki_rules_endpoint}"
        try:
            logger.debug(f"Verifying alert rules via {url}.")
            urllib.request.urlopen(url, timeout=2.0, context=ssl_context)
        except HTTPError as e:
            msg = e.read().decode("utf-8")

            if e.code == 404 and "no rule groups found" in msg:
                log_msg = "Failed to verify alert rules: No rule groups found"
                logger.debug(log_msg)
                self._stored.status["rules"] = to_tuple(BlockedStatus(log_msg))
                return

            message = "{} - {}".format(e.code, e.msg)  # type: ignore
            log_msg = "Failed to verify alert rules"
            logger.error(f"{log_msg}: %s", message)
            self._stored.status["rules"] = to_tuple(
                BlockedStatus(f"{log_msg}. Check juju debug-log")
            )
            return
        except URLError as e:
            msg = f"Failed to verify alert rules via {url}"
            logger.error(f"{msg}: %s", e.reason)
            self._stored.status["rules"] = to_tuple(BlockedStatus(f"{msg}. Check juju debug-log"))
            return
        except Exception as e:
            msg = f"Failed to verify alert rules via {url}"
            logger.error(f"{msg}: %s", e)
            self._stored.status["rules"] = to_tuple(BlockedStatus(f"{msg}. Check juju debug-log"))
            return
        else:
            logger.debug("Verifying alert rules: Ok")
            self._stored.status["rules"] = to_tuple(ActiveStatus())
            return

    def _resource_reqs_from_config(self) -> ResourceRequirements:
        limits = {
            "cpu": self.model.config.get("cpu"),
            "memory": self.model.config.get("memory"),
        }
        requests = {"cpu": "0.25", "memory": "200Mi"}
        return adjust_resource_requirements(limits, requests, adhere_to_requests=True)

    def _on_k8s_patch_failed(self, event: K8sResourcePatchFailedEvent):
        self._stored.status["k8s_patch"] = to_tuple(BlockedStatus(cast(str, event.message)))

    @property
    def _loki_version(self) -> Optional[str]:
        """Returns the version of Loki.

        Returns:
            A string equal to the Loki version
        """
        if not self._loki_container.can_connect():
            return None
        version_output, _ = self._loki_container.exec(["/usr/bin/loki", "-version"]).wait_output()
        # Output looks like this:
        # loki, version 2.4.1 (branch: HEAD, ...
        result = re.search(r"version (\d*\.\d*\.\d*)", version_output)
        if result is None:
            return result
        return result.group(1)

    @property
    def tracing_endpoint(self) -> Optional[str]:
        """Tempo endpoint for charm tracing."""
        if self.tracing.is_ready():
            return self.tracing.get_endpoint("otlp_http")
        return None

    @property
    def logging_endpoints(self) -> List[str]:
        """Loki endpoint for charm logging."""
        container = self._loki_container
        if container.can_connect() and container.get_service(self._name).is_running():
            scheme = "https" if self.server_ca_cert_path else "http"
            return [f"{scheme}://localhost:3100" + self._loki_push_api_endpoint]
        return []

    @property
    def server_ca_cert_path(self) -> Optional[str]:
        """Server CA certificate path for TLS tracing."""
<<<<<<< HEAD
        if self.server_cert.enabled:
            return self._ca_cert_path if Path(self._ca_cert_path).exists() else None
=======
        if self._tls_ready:
            return self._ca_cert_path
>>>>>>> b57dd775
        return None


if __name__ == "__main__":
    # We need use_juju_for_storage=True because ingress_per_unit
    # requires it to keep track of the ingress address.
    main(LokiOperatorCharm, use_juju_for_storage=True)<|MERGE_RESOLUTION|>--- conflicted
+++ resolved
@@ -116,12 +116,9 @@
     _stored = StoredState()
     _port = HTTP_LISTEN_PORT
     _name = "loki"
-<<<<<<< HEAD
     _loki_push_api_endpoint = "/loki/api/v1/push"
     _loki_rules_endpoint = "/loki/api/v1/rules"
-=======
     _service_name = "loki"
->>>>>>> b57dd775
     _ca_cert_path = "/usr/local/share/ca-certificates/cos-ca.crt"
 
     def __init__(self, *args):
@@ -809,13 +806,8 @@
     @property
     def server_ca_cert_path(self) -> Optional[str]:
         """Server CA certificate path for TLS tracing."""
-<<<<<<< HEAD
-        if self.server_cert.enabled:
-            return self._ca_cert_path if Path(self._ca_cert_path).exists() else None
-=======
         if self._tls_ready:
             return self._ca_cert_path
->>>>>>> b57dd775
         return None
 
 
