name: Pull Request

on:
  pull_request:
    branches:
      - main

jobs:
  lib-check:
    name: Check libraries
    runs-on: ubuntu-latest
    steps:
      - name: Checkout
        uses: actions/checkout@v2
        with:
          fetch-depth: 0
      - name: Check libs
        uses: canonical/charming-actions/check-libraries@1.0.1-rc
        with:
          credentials: "${{ secrets.CHARMHUB_TOKEN }}"
          github-token: "${{ secrets.GITHUB_TOKEN }}"

  static-libs:
    name: Static analysis of /lib for Python 3.5
    runs-on: ubuntu-latest
    steps:
      - name: Checkout
        uses: actions/checkout@v2
        with:
          fetch-depth: 0
      - name: Set up Python 3.5
        uses: actions/setup-python@v2
        with:
          python-version: 3.5
      - name: Install dependencies
        run: python3 -m pip install tox
      - name: Run static analysis for /lib for 3.5
        run: tox -vve static-lib

  static-charm:
    name: Static analysis of the charm and tests
    runs-on: ubuntu-latest
    steps:
      - name: Checkout
        uses: actions/checkout@v2
        with:
          fetch-depth: 0
      - name: Install dependencies
        run: python3 -m pip install tox
      - name: Run static analysis (charm)
        run: tox -vve static-charm
      - name: Run static analysis (unit tests)
        run: tox -vve static-unit
      - name: Run static analysis (integration tests)
        run: tox -vve static-integration

  lint:
    name: Lint
    runs-on: ubuntu-latest
    steps:
      - name: Checkout
        uses: actions/checkout@v2
        with:
          fetch-depth: 0
      - name: Setup Python
        uses: actions/setup-python@v2
        with:
          python-version: 3.8
      - name: Install dependencies
        run: python3 -m pip install tox
      - name: Run linters
        run: tox -vve lint

  unit-test:
    name: Unit tests
    runs-on: ubuntu-latest
    steps:
      - name: Checkout
        uses: actions/checkout@v2
        with:
          fetch-depth: 0
      - name: Setup Python
        uses: actions/setup-python@v2
        with:
          python-version: 3.8
      - name: Install dependencies
        run: python -m pip install tox
      - name: Run tests
        run: tox -e unit

  integration-test:
    name: Integration tests (microk8s)
    runs-on: ubuntu-latest
    steps:
      - name: Checkout
        uses: actions/checkout@v2
        with:
          fetch-depth: 0
      - name: Setup operator environment
        uses: charmed-kubernetes/actions-operator@main
        with:
<<<<<<< HEAD
          juju-channel: 2.9/edge
=======
          juju-channel: 2.9/candidate
>>>>>>> 3fb83f93
          provider: microk8s
      - name: Run integration tests
        run: tox -vve integration<|MERGE_RESOLUTION|>--- conflicted
+++ resolved
@@ -99,11 +99,7 @@
       - name: Setup operator environment
         uses: charmed-kubernetes/actions-operator@main
         with:
-<<<<<<< HEAD
-          juju-channel: 2.9/edge
-=======
           juju-channel: 2.9/candidate
->>>>>>> 3fb83f93
           provider: microk8s
       - name: Run integration tests
         run: tox -vve integration