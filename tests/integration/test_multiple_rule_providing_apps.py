#!/usr/bin/env python3
# Copyright 2022 Canonical Ltd.
# See LICENSE file for licensing details.


import asyncio
import logging
from pathlib import Path

import pytest
import yaml
from helpers import is_loki_up, loki_rules

logger = logging.getLogger(__name__)

METADATA = yaml.safe_load(Path("./metadata.yaml").read_text())
app_name = METADATA["name"]
resources = {"loki-image": METADATA["resources"]["loki-image"]["upstream-source"]}
rules_app = "loki-tester"
rules_app2 = "loki-tester2"
rules_app3 = "loki-tester3"
rules_after_relation = None


@pytest.mark.abort_on_fail
async def test_deploy(ops_test, loki_charm):
    """Deploy Loki and ensure it doesn't have any rules yet.

    Assert on the unit status before any relations/configurations take place.
    """
    await ops_test.model.deploy(loki_charm, resources=resources, application_name=app_name)

    await ops_test.model.wait_for_idle(apps=[app_name], status="active", timeout=1000)
    assert ops_test.model.applications[app_name].units[0].workload_status == "active"

    assert await is_loki_up(ops_test, app_name)

    rules_before_relation = await loki_rules(ops_test, app_name)
    assert len(rules_before_relation) == 0


@pytest.mark.abort_on_fail
async def test_first_relation_one_alert_rule(ops_test, loki_tester_charm):
    await asyncio.gather(
        ops_test.model.deploy(
            loki_tester_charm,
            application_name=rules_app,
        ),
    )

    # form a relation between loki and the app that provides rules
    await ops_test.model.add_relation(app_name, rules_app)

    await ops_test.model.wait_for_idle(apps=[app_name, rules_app], status="active", timeout=1000)
    global rules_after_relation
    rules_after_relation = await loki_rules(ops_test, app_name)
    assert len(rules_after_relation) == 1


@pytest.mark.abort_on_fail
async def test_second_relation_second_alert_rule(ops_test, loki_tester_charm):
    await asyncio.gather(
        ops_test.model.deploy(
            loki_tester_charm,
            application_name=rules_app2,
        ),
    )

    # form a relation between loki and the app that provides rules
    await ops_test.model.add_relation(app_name, rules_app2)

    await ops_test.model.wait_for_idle(apps=[app_name, rules_app2], status="active", timeout=1000)

    rules_after_relation2 = await loki_rules(ops_test, app_name)
    assert len(rules_after_relation2) == 2


@pytest.mark.abort_on_fail
async def test_remove_app_one_alert_rules_is_retained(ops_test):
    await ops_test.model.applications[rules_app2].remove()
    try:
        await ops_test.model.block_until(
            lambda: rules_app2 not in ops_test.model.applications, timeout=300
        )
    except asyncio.exceptions.TimeoutError:
        logger.warning(
            "Failed to remove applications: %s",
            ", ".join([app for app in ops_test.model.applications if app in [rules_app2]]),
        )
        hung_apps = [
            app_name
            for app_name, app in ops_test.model.applications.items()
            if len(app.units) == 0 and app.status == "active"
        ]
        if hung_apps:
            for app in hung_apps:
                logger.warning("%s stuck removing. Forcing...", app)
                cmd = [
                    "juju",
                    "remove-application",
                    "--destroy-storage",
                    "--force",
                    "--no-wait",
                    app,
                ]
                logger.info("Forcibly removing {}".format(app))
                await ops_test.run(*cmd)
        else:
            raise
    global rules_after_relation
    rules_after_delete_relation2 = await loki_rules(ops_test, app_name)
    assert rules_after_delete_relation2 == rules_after_relation


@pytest.mark.abort_on_fail
async def test_wrong_alert_rule(ops_test, faulty_loki_tester_charm):
    await ops_test.model.deploy(faulty_loki_tester_charm, application_name=rules_app3)

    # form a relation between loki and the app that provides rules
    await ops_test.model.add_relation(app_name, rules_app3)
<<<<<<< HEAD

=======
>>>>>>> 464e65eb
    await ops_test.model.wait_for_idle(apps=[app_name], status="blocked", timeout=1000)<|MERGE_RESOLUTION|>--- conflicted
+++ resolved
@@ -118,8 +118,4 @@
 
     # form a relation between loki and the app that provides rules
     await ops_test.model.add_relation(app_name, rules_app3)
-<<<<<<< HEAD
-
-=======
->>>>>>> 464e65eb
     await ops_test.model.wait_for_idle(apps=[app_name], status="blocked", timeout=1000)