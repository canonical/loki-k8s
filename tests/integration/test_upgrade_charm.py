#!/usr/bin/env python3
# Copyright 2022 Canonical Ltd.
# See LICENSE file for licensing details.

"""This test module tests loki upgrade with and without relations present.

1. Deploy the charm under test _from charmhub_.
2. Refresh with locally built charm.
3. Add all supported relations.
4. Refresh with locally built charm.
5. Add unit and refresh again (test multi unit upgrade with relations).
"""

import asyncio
import logging
from pathlib import Path

import pytest
import yaml
from helpers import is_loki_up
from pytest_operator.plugin import OpsTest

logger = logging.getLogger(__name__)

METADATA = yaml.safe_load(Path("./metadata.yaml").read_text())
app_name = METADATA["name"]
resources = {"loki-image": METADATA["resources"]["loki-image"]["upstream-source"]}


async def test_setup_env(ops_test: OpsTest):
    await ops_test.model.set_config({"logging-config": "<root>=WARNING; unit=DEBUG"})


@pytest.mark.abort_on_fail
async def test_upgrade_edge_with_local_in_isolation(ops_test: OpsTest, loki_charm):
    """Deploy from charmhub and then upgrade with the charm-under-test."""
    logger.debug("deploy charm from charmhub")
    await ops_test.model.deploy(f"ch:{app_name}", application_name=app_name, channel="edge")
    await ops_test.model.wait_for_idle(apps=[app_name], status="active", timeout=1000)

    logger.debug("upgrade deployed charm with local charm %s", loki_charm)
    await ops_test.model.applications[app_name].refresh(path=loki_charm, resources=resources)
    await ops_test.model.wait_for_idle(apps=[app_name], status="active", timeout=1000)
    assert await is_loki_up(ops_test, app_name)


@pytest.mark.abort_on_fail
async def test_upgrade_local_with_local_with_relations(ops_test: OpsTest, loki_charm):
    # Deploy related apps
    app_names = [app_name, "am", "grafana"]
    await asyncio.gather(
        ops_test.model.deploy("ch:alertmanager-k8s", application_name="am", channel="edge"),
        ops_test.model.deploy("ch:grafana-k8s", application_name="grafana", channel="edge"),
    )

    # Relate apps
    await asyncio.gather(
        ops_test.model.add_relation(app_name, "am"),
        ops_test.model.add_relation(app_name, "grafana"),
    )
<<<<<<< HEAD
    await ops_test.model.wait_for_idle(apps=app_names, status="active", timeout=1000)
=======
    await ops_test.model.wait_for_idle(
        apps=[app_name, "am", "grafana"], status="active", timeout=1000
    )
>>>>>>> 464e65eb

    # Refresh from path
    await ops_test.model.applications[app_name].refresh(path=loki_charm, resources=resources)
    await ops_test.model.wait_for_idle(
        apps=app_names, status="active", timeout=1000, idle_period=60
    )
    assert await is_loki_up(ops_test, app_name)


@pytest.mark.abort_on_fail
async def test_upgrade_with_multiple_units(ops_test: OpsTest, loki_charm):
    app_names = [app_name, "am", "grafana"]
    # Add unit
    await ops_test.model.applications[app_name].scale(scale_change=1)
    await ops_test.model.wait_for_idle(
        apps=app_names, status="active", timeout=1000, idle_period=60
    )

    # Refresh from path
    await ops_test.model.applications[app_name].refresh(path=loki_charm, resources=resources)
    await ops_test.model.wait_for_idle(
        apps=app_names, status="active", timeout=1000, idle_period=60
    )

    assert await is_loki_up(ops_test, app_name, num_units=2)<|MERGE_RESOLUTION|>--- conflicted
+++ resolved
@@ -58,13 +58,9 @@
         ops_test.model.add_relation(app_name, "am"),
         ops_test.model.add_relation(app_name, "grafana"),
     )
-<<<<<<< HEAD
-    await ops_test.model.wait_for_idle(apps=app_names, status="active", timeout=1000)
-=======
     await ops_test.model.wait_for_idle(
-        apps=[app_name, "am", "grafana"], status="active", timeout=1000
+        apps=app_names, status="active", timeout=1000, idle_period=60
     )
->>>>>>> 464e65eb
 
     # Refresh from path
     await ops_test.model.applications[app_name].refresh(path=loki_charm, resources=resources)
