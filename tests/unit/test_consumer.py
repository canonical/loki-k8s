# Copyright 2020 Canonical Ltd.
# See LICENSE file for licensing details.

import json
import os
import textwrap
import unittest
<<<<<<< HEAD
from pathlib import Path
from unittest.mock import patch
=======
>>>>>>> 2c82e896

import yaml
from charms.loki_k8s.v0.loki_push_api import (
    AlertRules,
    LokiPushApiConsumer,
    ProviderTopology,
)
from fs.tempfs import TempFS
from helpers import TempFolderSandbox
from ops.charm import CharmBase
from ops.framework import StoredState
from ops.testing import Harness

LABELED_ALERT_RULES = [
    {
        "name": "loki_20ce8299-3634-4bef-8bd8-5ace6c8816b4_promtail-k8s_alerts",
        "rules": [
            {
                "alert": "HighPercentageError",
                "expr": 'sum(rate({juju_model="loki", juju_model_uuid="20ce8299-3634-4bef-8bd8-5ace6c8816b4", juju_application="promtail-k8s"} |= "error" [5m])) by (job)\n  /\nsum(rate({app="foo", env="production"}[5m])) by (job)\n  > 0.05\n',
                "for": "10m",
                "labels": {
                    "severity": "page",
                    "juju_model": "loki",
                    "juju_model_uuid": "20ce8299-3634-4bef-8bd8-5ace6c8816b4",
                    "juju_application": "promtail-k8s",
                },
                "annotations": {"summary": "High request latency"},
            }
        ],
    }
]

ONE_RULE = {
    "alert": "HighPercentageError",
    "expr": 'sum(rate({%%juju_topology%%} |= "error" [5m])) by (job)\n  /\nsum(rate({app="foo", env="production"}[5m])) by (job)\n  > 0.05\n',
    "for": "10m",
    "labels": {"severity": "page"},
    "annotations": {"summary": "High request latency"},
}


class FakeConsumerCharm(CharmBase):
    _stored = StoredState()
    metadata_yaml = textwrap.dedent(
        """
        containers:
          promtail:
            resource: promtail-image

        requires:
          logging:
            interface: loki_push_api
        """
    )

    def __init__(self, *args, **kwargs):
        super().__init__(*args)
        self._port = 3100
        self._stored.set_default(endpoint_events=0)

        self.loki_consumer = LokiPushApiConsumer(self)
        self.framework.observe(
            self.loki_consumer.on.loki_push_api_endpoint_joined, self.endpoint_events
        )

    def endpoint_events(self, _):
        self._stored.endpoint_events += 1

    @property
    def _loki_push_api(self) -> str:
        loki_push_api = f"http://{self.unit_ip}:{self.charm._port}/loki/api/v1/push"
        data = {"loki_push_api": loki_push_api}
        return json.dumps(data)

    @property
    def unit_ip(self) -> str:
        """Returns unit's IP."""
        return "10.1.2.3"


class TestLokiPushApiConsumer(unittest.TestCase):
    def setUp(self):
        self.harness = Harness(FakeConsumerCharm, meta=FakeConsumerCharm.metadata_yaml)
        self.addCleanup(self.harness.cleanup)
        self.harness.set_leader(True)
        self.harness.begin()

    def test__on_logging_relation_changed_no_leader(self):
        self.harness.set_leader(False)
        rel_id = self.harness.add_relation("logging", "promtail")
        self.harness.add_relation_unit(rel_id, "promtail/0")
        self.assertEqual(self.harness.update_relation_data(rel_id, "promtail", {}), None)

    def test__on_logging_relation_changed_no_unit(self):
        self.harness.set_leader(True)
        rel_id = self.harness.add_relation("logging", "promtail")
        self.harness.add_relation_unit(rel_id, "promtail/0")
        self.assertEqual(
            self.harness.update_relation_data(
                rel_id,
                "promtail",
                {"data": '{"loki_push_api": "http://10.1.2.3:3100/loki/api/v1/push"}'},
            ),
            None,
        )

    def test_3_provider_units_related_scaled_down_to_0(self):
        rel_id = self.harness.add_relation("logging", "loki")

        # Add 3 Loki units
        for i in range(3):
            loki_unit = f"loki/{i}"
            endpoint = f"http://loki-{i}:3100/loki/api/v1/push"
            data = json.dumps({"url": f"{endpoint}"})
            self.harness.add_relation_unit(rel_id, loki_unit)
            self.harness.update_relation_data(
                rel_id,
                loki_unit,
                {"endpoint": data},
            )

        # Check we have 3 Loki endpoints
        self.assertEqual(len(self.harness.charm.loki_consumer.loki_endpoints), 3)

        # Check each endpoint is a dict, has a "url" key and starts with "http://"
        for endpoint_dict in self.harness.charm.loki_consumer.loki_endpoints:
            self.assertIsInstance(endpoint_dict, dict)
            self.assertTrue(list(endpoint_dict.keys())[0], "url")
            self.assertTrue(endpoint_dict["url"].startswith("http://"))

        # Remove Loki units
        for i in range(3):
            loki_unit = f"loki/{i}"
            self.harness.remove_relation_unit(rel_id, loki_unit)

        # Check we have no more endpoint
        self.assertAlmostEqual(len(self.harness.charm.loki_consumer.loki_endpoints), 0)

    def test__on_upgrade_charm_endpoint_joined_event_fired_for_leader(self):
        self.harness.set_leader(True)

        rel_id = self.harness.add_relation("logging", "promtail")
        self.harness.add_relation_unit(rel_id, "promtail/0")
        self.assertEqual(self.harness.charm._stored.endpoint_events, 1)

        self.harness.update_relation_data(
            rel_id,
            "promtail",
            {"data": '{"loki_push_api": "http://10.1.2.3:3100/loki/api/v1/push"}'},
        )

        self.assertEqual(self.harness.charm._stored.endpoint_events, 2)

    def test__on_upgrade_charm_endpoint_joined_event_fired_for_follower(self):
        self.harness.set_leader(False)

        rel_id = self.harness.add_relation("logging", "promtail")
        self.harness.add_relation_unit(rel_id, "promtail/0")
        self.assertEqual(self.harness.charm._stored.endpoint_events, 1)

        self.harness.update_relation_data(
            rel_id,
            "promtail",
            {"data": '{"loki_push_api": "http://10.1.2.3:3100/loki/api/v1/push"}'},
        )
        self.assertEqual(self.harness.charm._stored.endpoint_events, 2)


class TestReloadAlertRules(unittest.TestCase):
    """Feature: Consumer charm can manually invoke reloading of alerts.

    Background: In use cases such as cos-configuration-k8s-operator, the last hook can fire before
    the alert files show up on disk. In that case relation data would remain empty of alerts. To
    circumvent that, a public method for reloading alert rules is offered.
    """

    NO_ALERTS = json.dumps({})  # relation data representation for the case of "no alerts"

    # use a short-form free-standing alert, for brevity
    ALERT = yaml.safe_dump({"alert": "free_standing", "expr": "avg(some_vector[5m]) > 5"})

    def setUp(self):
        # override the default ordering, since each of these steps depends on the
        # state of the previous test

        # The "GIVEN" statements explicitly work against the way unittest is designed, and it is
        # only through sheer luck that they have worked thus far
        unittest.TestLoader.sortTestMethodsUsing = None  # type: ignore
        self.sandbox = TempFolderSandbox()
        alert_rules_path = os.path.join(self.sandbox.root, "alerts")
        self.alert_rules_path = alert_rules_path

        class ConsumerCharm(CharmBase):
            metadata_yaml = textwrap.dedent(
                """
                requires:
                  logging:
                    interface: loki_push_api
                """
            )

            def __init__(self, *args, **kwargs):
                super().__init__(*args)
                self._port = 3100
                self.loki_consumer = LokiPushApiConsumer(
                    self, alert_rules_path=alert_rules_path, recursive=True
                )

        self.harness = Harness(ConsumerCharm, meta=ConsumerCharm.metadata_yaml)
        # self.harness = Harness(FakeConsumerCharm, meta=FakeConsumerCharm.metadata_yaml)
        self.addCleanup(self.harness.cleanup)
        self.harness.begin_with_initial_hooks()
        self.harness.set_leader(True)
        self.rel_id = self.harness.add_relation("logging", "loki")

        # need to manually emit relation changed
        # https://github.com/canonical/operator/issues/682
        self.harness.charm.on.logging_relation_joined.emit(
            self.harness.charm.model.get_relation("logging")
        )

    def test_reload_when_dir_is_still_empty_changes_nothing(self):
        """Scenario: The reload method is called when the alerts dir is still empty."""
        # GIVEN relation data contains no alerts
        relation = self.harness.charm.model.get_relation("logging")
        self.assertEqual(relation.data[self.harness.charm.app].get("alert_rules"), self.NO_ALERTS)

        # WHEN no rule files are present

        # AND the reload method is called
        self.harness.charm.loki_consumer._reinitialize_alert_rules()

        # THEN relation data is unchanged
        relation = self.harness.charm.model.get_relation("logging")
        self.assertEqual(relation.data[self.harness.charm.app].get("alert_rules"), self.NO_ALERTS)

    def test_reload_after_dir_is_populated_updates_relation_data(self):
        """Scenario: The reload method is called after some alert files are added."""
        # GIVEN relation data contains no alerts
        relation = self.harness.charm.model.get_relation("logging")
        self.assertEqual(relation.data[self.harness.charm.app].get("alert_rules"), self.NO_ALERTS)

        # WHEN some rule files are added to the alerts dir
        self.sandbox.put_file(os.path.join(self.alert_rules_path, "alert.rule"), self.ALERT)

        # AND the reload method is called
        self.harness.charm.loki_consumer._reinitialize_alert_rules()

        # THEN relation data is updated
        relation = self.harness.charm.model.get_relation("logging")
        self.assertNotEqual(
            relation.data[self.harness.charm.app].get("alert_rules"), self.NO_ALERTS
        )

    def test_reload_after_dir_is_emptied_updates_relation_data(self):
        """Scenario: The reload method is called after all the loaded alert files are removed."""
        # GIVEN alert files are present and relation data contains respective alerts
        alert_filename = os.path.join(self.alert_rules_path, "alert.rule")
        self.sandbox.put_file(alert_filename, self.ALERT)
        self.harness.charm.loki_consumer._reinitialize_alert_rules()
        relation = self.harness.charm.model.get_relation("logging")
        self.assertNotEqual(
            relation.data[self.harness.charm.app].get("alert_rules"), self.NO_ALERTS
        )

        # WHEN all rule files are deleted from the alerts dir
        self.sandbox.remove(alert_filename)

        # AND the reload method is called
        self.harness.charm.loki_consumer._reinitialize_alert_rules()

        # THEN relation data is empty again
        relation = self.harness.charm.model.get_relation("logging")
        self.assertEqual(relation.data[self.harness.charm.app].get("alert_rules"), self.NO_ALERTS)

    def test_reload_after_dir_itself_removed_updates_relation_data(self):
        """Scenario: The reload method is called after the alerts dir doesn't exist anymore."""
        # GIVEN alert files are present and relation data contains respective alerts
        alert_filename = os.path.join(self.alert_rules_path, "alert.rule")
        self.sandbox.put_file(alert_filename, self.ALERT)
        self.harness.charm.loki_consumer._reinitialize_alert_rules()
        relation = self.harness.charm.model.get_relation("logging")
        self.assertNotEqual(
            relation.data[self.harness.charm.app].get("alert_rules"), self.NO_ALERTS
        )

        # WHEN the alerts dir itself is deleted
        self.sandbox.remove(alert_filename)
        self.sandbox.rmdir(self.alert_rules_path)

        # AND the reload method is called
        self.harness.charm.loki_consumer._reinitialize_alert_rules()

        # THEN relation data is empty again
        relation = self.harness.charm.model.get_relation("logging")
        self.assertEqual(relation.data[self.harness.charm.app].get("alert_rules"), self.NO_ALERTS)


class TestAlertRuleNaming(unittest.TestCase):
    """AlertRules should return sanitized names for any given relative path.

    It is potentially risky to include any characters which may be path separators, drive
    separators on Windows, or `..|...` in names, since the behavior of Pebble pushing or
    otherwise writing is not predicatable, and we can mitigate side_channel attacks.
    """

    PATHS = {
        r"src/alert_rules/foo.rule": "testing_1234-5678-dead-beef_tester_render_alerts",
        r"src/alert_rules/a/foo.rule": "testing_1234-5678-dead-beef_tester_a_render_alerts",
        r"src/alert_rules/a/b/foo.rule": "testing_1234-5678-dead-beef_tester_a_b_render_alerts",
        r"src/alert_rules/../../proc/cpuinfo": "testing_1234-5678-dead-beef_tester_proc_render_alerts",
        r"src/alert_rules/../../../sys/class/net": "testing_1234-5678-dead-beef_tester_sys_class_render_alerts",
    }

    def test_path_transformation(self):
        topology = ProviderTopology.from_relation_data(
            {
                "model": "testing",
                "model_uuid": "1234-5678-dead-beef",
                "application": "tester",
                "unit": "tester/0",
            }
        )

        ar = AlertRules(topology)

        for path, rename in self.PATHS.items():
            val = ar._group_name(Path("src/alert_rules"), path, "render")
            self.assertEqual(val, rename)


class TestAlertRuleFormat(unittest.TestCase):
    """Feature: Consumer lib should warn when encountering invalid rules files.

    Background: It is not easy to determine the validity of rule files, but some cases are trivial:
      - empty files
      - files made up of only white-spaces that yaml.safe_load parses as None (space, newline)

    In those cases a warning should be emitted.
    """

    NO_ALERTS = json.dumps({})  # relation data representation for the case of "no alerts"

    def setUp(self):
        self.sandbox = TempFS("consumer_rule_files", auto_clean=True)
        self.addCleanup(self.sandbox.close)

        alert_rules_path = self.sandbox.getsyspath("/")

        class ConsumerCharm(CharmBase):
            metadata_yaml = textwrap.dedent(
                """
                name: loki-consumer-k8s
                requires:
                  logging:
                    interface: loki_push_api
                peers:
                  replicas:
                    interface: consumer_charm_replica
                """
            )

            def __init__(self, *args, **kwargs):
                super().__init__(*args)
                self._port = 3100
                self.loki_consumer = LokiPushApiConsumer(
                    self, alert_rules_path=alert_rules_path, recursive=True
                )

        self.harness = Harness(ConsumerCharm, meta=ConsumerCharm.metadata_yaml)
        self.addCleanup(self.harness.cleanup)

        self.peer_rel_id = self.harness.add_relation("replicas", self.harness.model.app.name)
        self.harness.set_leader(True)

        self.rel_id = self.harness.add_relation(relation_name="logging", remote_app="loki")
        self.harness.add_relation_unit(self.rel_id, "loki/0")

    def test_empty_rule_files_are_dropped_and_produce_an_error(self):
        """Scenario: Consumer charm attempts to forward an empty rule file."""
        # GIVEN a bunch of empty rule files (and ONLY empty rule files)
        self.sandbox.writetext("empty.rule", "")
        self.sandbox.writetext("whitespace1.rule", " ")
        self.sandbox.writetext("whitespace2.rule", "\n")
        self.sandbox.writetext("whitespace3.rule", "\r\n")

        # WHEN charm starts
        with self.assertLogs(level="ERROR") as logger:
            self.harness.begin_with_initial_hooks()

        # THEN relation data is empty (empty rule files do not get forwarded in any way)
        relation = self.harness.charm.model.get_relation("logging")
        self.assertEqual(relation.data[self.harness.charm.app].get("alert_rules"), self.NO_ALERTS)

        # AND an error message is recorded for every empty file
        logger_output = "\n".join(logger.output)
        self.assertIn("empty.rule", logger_output)
        self.assertIn("whitespace1.rule", logger_output)
        self.assertIn("whitespace2.rule", logger_output)
        self.assertIn("whitespace3.rule", logger_output)

    def test_rules_files_with_invalid_yaml_are_dropped_and_produce_an_error(self):
        """Scenario: Consumer charm attempts to forward a rule file which is invalid yaml."""
        # GIVEN a bunch of invalid yaml rule files (and ONLY invalid yaml rule files)
        self.sandbox.writetext("tab.rule", "\t")
        self.sandbox.writetext("multicolon.rule", "this: is: not: yaml")

        # WHEN charm starts
        with self.assertLogs(level="ERROR") as logger:
            self.harness.begin_with_initial_hooks()

        # THEN relation data is empty (invalid rule files do not get forwarded in any way)
        relation = self.harness.charm.model.get_relation("logging")
        self.assertEqual(relation.data[self.harness.charm.app].get("alert_rules"), self.NO_ALERTS)

        # AND an error message is recorded for every invalid file
        logger_output = "\n".join(logger.output)
        self.assertIn("tab.rule", logger_output)
        self.assertIn("multicolon.rule", logger_output)

    def test_rules_have_correct_labels(self):
        unlabeled_rule = {
            "groups": [
                {
                    "name": "alert_on_error",
                    "rules": [
                        {
                            "alert": "alert_on_error",
                            "expr": 'rate({%%juju_topology%%}|="ERROR"[5m]) > 0',
                            "for": "1m",
                            "labels": {
                                "severity": "critical",
                            },
                            "annotations": {"summary": "Logs found at ERROR level"},
                        }
                    ],
                }
            ]
        }
        self.sandbox.writetext("error.rules", yaml.dump(unlabeled_rule))
        self.harness.begin_with_initial_hooks()
        relation = self.harness.charm.model.get_relation("logging")
        rules = json.loads(relation.data[self.harness.charm.app].get("alert_rules"))
        expr = rules["groups"][0]["rules"][0]["expr"]
        self.assertIn("juju_model", expr)
        self.assertIn("juju_model_uuid", expr)
        self.assertIn("juju_application", expr)
        self.assertIn("juju_charm", expr)
        self.assertNotIn("juju_unit", expr)
        self.assertEqual(
            set(rules["groups"][0]["rules"][0]["labels"]),
            {"juju_application", "juju_charm", "juju_model", "juju_model_uuid", "severity"},
        )

    def test_rules_have_correct_labels_when_unit_is_set(self):
        unlabeled_rule = {
            "groups": [
                {
                    "name": "alert_on_error",
                    "rules": [
                        {
                            "alert": "alert_on_error",
                            "expr": 'rate({%%juju_topology%%, juju_unit="app/0"}|="ERROR"[5m]) > 0',
                            "for": "1m",
                            "labels": {
                                "severity": "critical",
                                "juju_unit": "app/0",
                            },
                            "annotations": {"summary": "Logs found at ERROR level"},
                        }
                    ],
                }
            ]
        }
        self.sandbox.writetext("error.rules", yaml.dump(unlabeled_rule))
        self.harness.begin_with_initial_hooks()
        relation = self.harness.charm.model.get_relation("logging")
        rules = json.loads(relation.data[self.harness.charm.app].get("alert_rules"))
        expr = rules["groups"][0]["rules"][0]["expr"]
        self.assertIn("juju_model", expr)
        self.assertIn("juju_model_uuid", expr)
        self.assertIn("juju_application", expr)
        self.assertIn("juju_charm", expr)
        self.assertIn("juju_unit", expr)
        self.assertEqual(
            set(rules["groups"][0]["rules"][0]["labels"]),
            {
                "juju_application",
                "juju_charm",
                "juju_model",
                "juju_model_uuid",
                "severity",
                "juju_unit",
            },
        )<|MERGE_RESOLUTION|>--- conflicted
+++ resolved
@@ -5,11 +5,8 @@
 import os
 import textwrap
 import unittest
-<<<<<<< HEAD
 from pathlib import Path
 from unittest.mock import patch
-=======
->>>>>>> 2c82e896
 
 import yaml
 from charms.loki_k8s.v0.loki_push_api import (
