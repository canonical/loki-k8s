--- conflicted
+++ resolved
@@ -439,12 +439,9 @@
 import logging
 import os
 import platform
-<<<<<<< HEAD
 import re
 import typing
-=======
 import socket
->>>>>>> 2c82e896
 from collections import OrderedDict
 from copy import deepcopy
 from gzip import GzipFile
