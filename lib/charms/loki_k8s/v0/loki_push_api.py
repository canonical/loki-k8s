--- conflicted
+++ resolved
@@ -448,11 +448,7 @@
 from typing import Dict, List, Optional, Union, cast
 from urllib import request
 from urllib.error import HTTPError, URLError
-<<<<<<< HEAD
 from urllib.parse import urljoin
-from zipfile import ZipFile
-=======
->>>>>>> 95c7970f
 
 import yaml
 from ops.charm import (
@@ -1290,7 +1286,6 @@
         relation.data[self._charm.unit]["public_address"] = (
             str(self._charm.model.get_binding(relation).network.bind_address) or ""
         )
-<<<<<<< HEAD
         self.update_endpoint(relation=relation)
         self._update_alert_rules(relation)
         self._check_alert_rules()
@@ -1298,20 +1293,11 @@
     def _update_alert_rules(self, relation):
         if relation.data.get(relation.app).get("alert_rules"):
             self._regenerate_alert_rules()
-=======
-        self._update_relation_data(relation)
-        self._check_alert_rules()
-
-    def _update_relation_data(self, relation):
-        if self._charm.unit.is_leader():
-            relation.data[self._charm.app]["endpoints"] = json.dumps(self._endpoints())
-        self._update_alert_rules(relation)
 
     @property
     def _promtail_binary_url(self) -> dict:
         """URL from which Promtail binary can be downloaded."""
         return {"promtail_binary_zip_url": PROMTAIL_BINARY_GZIP_URL}
->>>>>>> 95c7970f
 
     @property
     def unit_ip(self) -> str:
@@ -1461,37 +1447,6 @@
             log_msg = "Checking alert rules: Ok"
             logger.debug(log_msg)
             self.on.loki_push_api_alert_rules_changed.emit(message=log_msg)
-<<<<<<< HEAD
-            return True
-
-    @property
-    def _promtail_binary_url(self) -> dict:
-        """URL from which Promtail binary can be downloaded."""
-        return {"promtail_binary_zip_url": PROMTAIL_BINARY_ZIP_URL}
-
-    @property
-    def unit_ip(self) -> str:
-        """Returns unit's IP."""
-        bind_address = ""
-        if self._charm.model.relations[self._relation_name]:
-            relation = self._charm.model.relations[self._relation_name][0]
-            bind_address = relation.data[self._charm.unit].get("public_address", "")
-
-        if bind_address:
-            return str(bind_address)
-
-        logger.warning("No address found")
-        return ""
-
-    def _remove_alert_rules_files(self, container: Container) -> None:
-        """Remove alert rules files from workload container.
-
-        Args:
-            container: Container which has alert rules files to be deleted
-        """
-        if not container.can_connect():
-=======
->>>>>>> 95c7970f
             return
 
     @property
