#!/usr/bin/env python3
# Copyright 2021 Canonical Ltd.
# See LICENSE file for licensing details.
#
# Learn more at: https://juju.is/docs/sdk

r"""## Overview.

This document explains how to use the two principal objects this library provides:

- `LokiPushApiProvider`: This object is meant to be used by any Charmed Operator that needs to
implement the provider side of the `loki_push_api` relation interface. For instance, a Loki charm.
The provider side of the relation represents the server side, to which logs are being pushed.

- `LokiPushApiConsumer`: This object is meant to be used by any Charmed Operator that needs to
send log to Loki by implementing the consumer side of the `loki_push_api` relation interface.
For instance, a Promtail or Grafana agent charm which needs to send logs to Loki.

- `LogProxyConsumer`: This object can be used by any Charmed Operator which needs to
send telemetry, such as logs, to Loki through a Log Proxy by implementing the consumer side of the
`loki_push_api` relation interface.

Filtering logs in Loki is largely performed on the basis of labels. In the Juju ecosystem, Juju
topology labels are used to uniquely identify the workload which generates telemetry like logs.

In order to be able to control the labels on the logs pushed this object adds a Pebble layer
that runs Promtail in the workload container, injecting Juju topology labels into the
logs on the fly.

## LokiPushApiProvider Library Usage

This object may be used by any Charmed Operator which implements the `loki_push_api` interface.
For instance, Loki or Grafana Agent.

For this purposes a charm needs to instantiate the `LokiPushApiProvider` object with one mandatory
and three optional arguments.

- `charm`: A reference to the parent (Loki) charm.

- `relation_name`: The name of the relation that the charm uses to interact
  with its clients, which implement `LokiPushApiConsumer` or `LogProxyConsumer`.

  If provided, this relation name must match a provided relation in metadata.yaml with the
  `loki_push_api` interface.

  Typically `LokiPushApiConsumer` use "logging" as a relation_name and `LogProxyConsumer` use
  "log_proxy".

  The default value of this arguments is "logging".

  An example of this in a `metadata.yaml` file should have the following section:

  ```yaml
  provides:
    logging:
      interface: loki_push_api
  ```

  For example, a Loki charm may instantiate the `LokiPushApiProvider` in its constructor as
  follows:

      from charms.loki_k8s.v0.loki_push_api import LokiPushApiProvider
      from loki_server import LokiServer
      ...

      class LokiOperatorCharm(CharmBase):
          ...

          def __init__(self, *args):
              super().__init__(*args)
              ...
              self._provide_loki()
              ...

          def _provide_loki(self):
              try:
                  version = self._loki_server.version
                  self.loki_provider = LokiPushApiProvider(self)
                  logger.debug("Loki Provider is available. Loki version: %s", version)
              except LokiServerNotReadyError as e:
                  self.unit.status = MaintenanceStatus(str(e))
              except LokiServerError as e:
                  self.unit.status = BlockedStatus(str(e))

  - `port`: Loki Push Api endpoint port. Default value: 3100.
  - `rules_dir`: Directory to store alert rules. Default value: "/loki/rules".


The `LokiPushApiProvider` object has several responsibilities:

1. Set the URL of the Loki Push API in the relation application data bag; the URL
   must be unique to all instances (e.g. using a load balancer).

2. Set the Promtail binary URL (`promtail_binary_zip_url`) so clients that use
   `LogProxyConsumer` object can downloaded and configure it.

3. Process the metadata of the consumer application, provided via the
   "metadata" field of the consumer data bag, which are used to annotate the
   alert rules (see next point). An example for "metadata" is the following:

    {'model': 'loki',
     'model_uuid': '0b7d1071-ded2-4bf5-80a3-10a81aeb1386',
     'application': 'promtail-k8s'
    }

4. Process alert rules set into the relation by the `LokiPushApiConsumer`
   objects, e.g.:

    '{
         "groups": [{
             "name": "loki_0b7d1071-ded2-4bf5-80a3-10a81aeb1386_promtail-k8s_alerts",
             "rules": [{
                 "alert": "HighPercentageError",
                 "expr": "sum(rate({app=\\"foo\\", env=\\"production\\"} |= \\"error\\" [5m]))
                          by (job) \\n  /\\nsum(rate({app=\\"foo\\", env=\\"production\\"}[5m]))
                          by (job)\\n  > 0.05
                          \\n", "for": "10m",
                 "labels": {
                     "severity": "page",
                     "juju_model": "loki",
                     "juju_model_uuid": "0b7d1071-ded2-4bf5-80a3-10a81aeb1386",
                     "juju_application": "promtail-k8s"
                },
                "annotations": {
                    "summary": "High request latency"
               }
             }]
         }]
     }'


Once these alert rules are sent over relation data, the `LokiPushApiProvider` object
stores these files in the directory `/loki/rules` inside the Loki charm container. After
storing alert rules files, the object will check alert rules by querying Loki API
endpoint: [`loki/api/v1/rules`](https://grafana.com/docs/loki/latest/api/#list-rule-groups).
If there are errors with alert rules a `loki_push_api_alert_rules_changed` event will
be emitted with `event.error=True`, in the other hand if there are no error a
`loki_push_api_alert_rules_changed` event will be emitted with `event.error=False`

This events should be observed in the charm that uses `LokiPushApiProvider`:

```python
    def __init__(self, *args):
        super().__init__(*args)
        ...
        self.loki_provider = LokiPushApiProvider(self)
        self.framework.observe(
            self.loki_provider.on.loki_push_api_alert_rules_changed,
            self._loki_push_api_alert_rules_changed,
        )

    def _loki_push_api_alert_rules_changed(self, event):
        if event.error:
            self.unit.status = BlockedStatus(event.message)
            return False

        ...

        self.unit.status = ActiveStatus()
```


## LokiPushApiConsumer Library Usage

This Loki charm interacts with its clients using the Loki charm library. Charms
seeking to send log to Loki, must do so using the `LokiPushApiConsumer` object from
this charm library.

For the simplest use cases, using the `LokiPushApiConsumer` object only requires
instantiating it, typically in the constructor of your charm (the one which
sends logs).

```python
from charms.loki_k8s.v0.loki_push_api import LokiPushApiConsumer

class LokiClientCharm(CharmBase):

    def __init__(self, *args):
        super().__init__(*args)
        ...
        self._loki_consumer = LokiPushApiConsumer(self)
```

The `LokiPushApiConsumer` constructor requires two things:

- A reference to the parent (LokiClientCharm) charm.

- Optionally, the name of the relation that the Loki charm uses to interact
  with its clients. If provided, this relation name must match a required
  relation in metadata.yaml with the `loki_push_api` interface.

  This argument is not required if your metadata.yaml has precisely one
  required relation in metadata.yaml with the `loki_push_api` interface, as the
  lib will automatically resolve the relation name inspecting the using the
  meta information of the charm

Any time the relation between a Loki provider charm and a Loki consumer charm is
established, a `LokiPushApiEndpointJoined` event is fired. In the consumer side
is it possible to observe this event with:

```python

self.framework.observe(
    self._loki_consumer.on.loki_push_api_endpoint_joined,
    self._on_loki_push_api_endpoint_joined,
)
```

Any time there are departures in relations between the consumer charm and Loki
the consumer charm is informed, through a `LokiPushApiEndpointDeparted` event, for instance:

```python
self.framework.observe(
    self._loki_consumer.on.loki_push_api_endpoint_departed,
    self._on_loki_push_api_endpoint_departed,
)
```

The consumer charm can then choose to update its configuration in both situations.

## LogProxyConsumer Library Usage

Let's say that we have a workload charm that produces logs and we need to send those logs to a
workload implementing the `loki_push_api` interface, such as `Loki` or `Grafana Agent`.

Adopting this object in a Charmed Operator consist of two steps:

1. Use the `LogProxyConsumer` class by instanting it in the `__init__` method of the charmed
   operator. There are two ways to get logs in to promtail. You can give it a list of files to read
   or you can write to it using the syslog protocol.

   For example:

   ```python
   from charms.loki_k8s.v0.loki_push_api import LogProxyConsumer

   ...

       def __init__(self, *args):
           ...
           self._log_proxy = LogProxyConsumer(
               charm=self, log_files=LOG_FILES, container_name=PEER, enable_syslog=True
           )

           self.framework.observe(
               self._log_proxy.on.promtail_digest_error,
               self._promtail_error,
           )

       def _promtail_error(self, event):
           logger.error(event.message)
           self.unit.status = BlockedStatus(event.message)
   ```

   Any time the relation between a provider charm and a LogProxy consumer charm is
   established, a `LogProxyEndpointJoined` event is fired. In the consumer side is it
   possible to observe this event with:

   ```python

   self.framework.observe(
       self._log_proxy.on.log_proxy_endpoint_joined,
       self._on_log_proxy_endpoint_joined,
   )
   ```

   Any time there are departures in relations between the consumer charm and the provider
   the consumer charm is informed, through a `LogProxyEndpointDeparted` event, for instance:

   ```python
   self.framework.observe(
       self._log_proxy.on.log_proxy_endpoint_departed,
       self._on_log_proxy_endpoint_departed,
   )
   ```

   The consumer charm can then choose to update its configuration in both situations.

   Note that:

   - `LOG_FILES` is a `list` containing the log files we want to send to `Loki` or
   `Grafana Agent`, for instance:

   ```python
   LOG_FILES = [
       "/var/log/apache2/access.log",
       "/var/log/alternatives.log",
   ]
   ```

   - `container_name` is the name of the container in which the application is running.
      If in the Pod there is only one container, this argument can be omitted.

   - You can configure your syslog software using `localhost` as the address and the method
     `LogProxyConsumer.syslog_port` to get the port, or, alternatively, if you are using rsyslog
     you may use the method `LogProxyConsumer.rsyslog_config()`.

2. Modify the `metadata.yaml` file to add:

   - The `log-proxy` relation in the `requires` section:
     ```yaml
     requires:
       log-proxy:
         interface: loki_push_api
         optional: true
     ```

Once the library is implemented in a Charmed Operator and a relation is established with
the charm that implements the `loki_push_api` interface, the library will inject a
Pebble layer that runs Promtail in the workload container to send logs.

By default, the promtail binary injected into the container will be downloaded from the internet.
If, for any reason, the container has limited network access, you may allow charm administrators
to provide their own promtail binary at runtime by adding the following snippet to your charm
metadata:

```yaml
resources:
  promtail-bin:
      type: file
      description: Promtail binary for logging
      filename: promtail-linux-amd64
```

Which would then allow operators to deploy the charm this way:

```
juju deploy \
    ./your_charm.charm \
    --resource promtail-bin=/tmp/promtail-linux-amd64
```

The object can emit a `PromtailDigestError` event:

- Promtail binary cannot be downloaded.
- The sha256 sum mismatch for promtail binary.

The object can raise a `ContainerNotFoundError` event:

- No `container_name` parameter has been specified and the Pod has more than 1 container.

These can be monitored via the PromtailDigestError events via:

```python
   self.framework.observe(
       self._loki_consumer.on.promtail_digest_error,
       self._promtail_error,
   )

   def _promtail_error(self, event):
       logger.error(msg)
       self.unit.status = BlockedStatus(event.message)
    )
```

## Alerting Rules

This charm library also supports gathering alerting rules from all related Loki client
charms and enabling corresponding alerts within the Loki charm. Alert rules are
automatically gathered by `LokiPushApiConsumer` object from a directory conventionally
named `loki_alert_rules`.

This directory must reside at the top level in the `src` folder of the
consumer charm. Each file in this directory is assumed to be a single alert rule
in YAML format. The file name must have the `.rule` extension.
The format of this alert rule conforms to the
[Loki docs](https://grafana.com/docs/loki/latest/rules/#alerting-rules).

An example of the contents of one such file is shown below.

```yaml
alert: HighPercentageError
expr: |
  sum(rate({%%juju_topology%%} |= "error" [5m])) by (job)
    /
  sum(rate({%%juju_topology%%}[5m])) by (job)
    > 0.05
for: 10m
labels:
    severity: page
annotations:
    summary: High request latency

```

It is **critical** to use the `%%juju_topology%%` filter in the expression for the alert
rule shown above. This filter is a stub that is automatically replaced by the
`LokiPushApiConsumer` following Loki Client's Juju topology (application, model and its
UUID). Such a topology filter is essential to ensure that alert rules submitted by one
provider charm generates alerts only for that same charm.

The Loki charm may be related to multiple Loki client charms. Without this, filter
rules submitted by one provider charm will also result in corresponding alerts for other
provider charms. Hence every alert rule expression must include such a topology filter stub.

Gathering alert rules and generating rule files within the Loki charm is easily done using
the `alerts()` method of `LokiPushApiProvider`. Alerts generated by Loki will automatically
include Juju topology labels in the alerts. These labels indicate the source of the alert.

The following labels are automatically added to every alert

- `juju_model`
- `juju_model_uuid`
- `juju_application`


Whether alert rules files does not contain the keys `alert` or `expr` or there is no alert
rules file in `alert_rules_path` a `loki_push_api_alert_rules_error` event is emitted.

To handle these situations the event must be observed in the `LokiClientCharm` charm.py file:

```python
class LokiClientCharm(CharmBase):

    def __init__(self, *args):
        super().__init__(*args)
        ...
        self._loki_consumer = LokiPushApiConsumer(self)

        self.framework.observe(
            self._loki_consumer.on.loki_push_api_alert_rules_error,
            self._alert_rules_error
        )

    def _alert_rules_error(self, event):
        self.unit.status = BlockedStatus(event.message)
```

## Relation Data

The Loki charm uses both application and unit relation data to obtain information regarding
Loki Push API and alert rules.

Units of consumer charm send their alert rules over app relation data using the `alert_rules`
key.
"""

import json
import logging
import os
from collections import OrderedDict
from copy import deepcopy
from hashlib import sha256
from io import BytesIO
from pathlib import Path
from typing import Dict, List, Optional, cast
from urllib import request
from urllib.error import HTTPError, URLError
from zipfile import ZipFile

import yaml
from ops.charm import (
    CharmBase,
    HookEvent,
    RelationBrokenEvent,
    RelationCreatedEvent,
    RelationDepartedEvent,
    RelationEvent,
    RelationJoinedEvent,
    RelationRole,
    WorkloadEvent,
)
from ops.framework import EventBase, EventSource, Object, ObjectEvents
from ops.model import Container, ModelError, Relation
from ops.pebble import APIError, ChangeError, PathError, ProtocolError

# The unique Charmhub library identifier, never change it
LIBID = "bf76f23cdd03464b877c52bd1d2f563e"

# Increment this major API version when introducing breaking changes
LIBAPI = 0

# Increment this PATCH version before using `charmcraft publish-lib` or reset
# to 0 if you are raising the major API version
LIBPATCH = 10

logger = logging.getLogger(__name__)

RELATION_INTERFACE_NAME = "loki_push_api"
DEFAULT_RELATION_NAME = "logging"
DEFAULT_ALERT_RULES_RELATIVE_PATH = "./src/loki_alert_rules"
DEFAULT_LOG_PROXY_RELATION_NAME = "log-proxy"

PROMTAIL_BINARY_ZIP_URL = (
    "https://github.com/grafana/loki/releases/download/v2.4.1/promtail-linux-amd64.zip"
)


# Paths in `charm` container
BINARY_DIR = "/tmp"
BINARY_ZIP_FILE_NAME = "promtail-linux-amd64.zip"
BINARY_ZIP_PATH = "{}/{}".format(BINARY_DIR, BINARY_ZIP_FILE_NAME)
BINARY_FILE_NAME = "promtail-linux-amd64"
BINARY_PATH = "{}/{}".format(BINARY_DIR, BINARY_FILE_NAME)
BINARY_ZIP_SHA256SUM = "978391a174e71cfef444ab9dc012f95d5d7eae0d682eaf1da2ea18f793452031"
BINARY_SHA256SUM = "00ed6a4b899698abc97d471c483a6a7e7c95e761714f872eb8d6ffd45f3d32e6"

# Paths in `workload` container
WORKLOAD_BINARY_DIR = "/opt/promtail"
WORKLOAD_BINARY_FILE_NAME = "promtail-linux-amd64"
WORKLOAD_BINARY_PATH = "{}/{}".format(WORKLOAD_BINARY_DIR, WORKLOAD_BINARY_FILE_NAME)
WORKLOAD_CONFIG_DIR = "/etc/promtail"
WORKLOAD_CONFIG_FILE_NAME = "promtail_config.yaml"
WORKLOAD_CONFIG_PATH = "{}/{}".format(WORKLOAD_CONFIG_DIR, WORKLOAD_CONFIG_FILE_NAME)
WORKLOAD_POSITIONS_PATH = "{}/positions.yaml".format(WORKLOAD_BINARY_DIR)
WORKLOAD_SERVICE_NAME = "promtail"

HTTP_LISTEN_PORT = 9080
GRPC_LISTEN_PORT = 9095


class RelationNotFoundError(ValueError):
    """Raised if there is no relation with the given name."""

    def __init__(self, relation_name: str):
        self.relation_name = relation_name
        self.message = "No relation named '{}' found".format(relation_name)

        super().__init__(self.message)


class RelationInterfaceMismatchError(Exception):
    """Raised if the relation with the given name has a different interface."""

    def __init__(
        self,
        relation_name: str,
        expected_relation_interface: str,
        actual_relation_interface: str,
    ):
        self.relation_name = relation_name
        self.expected_relation_interface = expected_relation_interface
        self.actual_relation_interface = actual_relation_interface
        self.message = (
            "The '{}' relation has '{}' as interface rather than the expected '{}'".format(
                relation_name, actual_relation_interface, expected_relation_interface
            )
        )
        super().__init__(self.message)


class RelationRoleMismatchError(Exception):
    """Raised if the relation with the given name has a different direction."""

    def __init__(
        self,
        relation_name: str,
        expected_relation_role: RelationRole,
        actual_relation_role: RelationRole,
    ):
        self.relation_name = relation_name
        self.expected_relation_interface = expected_relation_role
        self.actual_relation_role = actual_relation_role
        self.message = "The '{}' relation has role '{}' rather than the expected '{}'".format(
            relation_name, repr(actual_relation_role), repr(expected_relation_role)
        )
        super().__init__(self.message)


def _validate_relation_by_interface_and_direction(
    charm: CharmBase,
    relation_name: str,
    expected_relation_interface: str,
    expected_relation_role: RelationRole,
):
    """Verifies that a relation has the necessary characteristics.

    Verifies that the `relation_name` provided: (1) exists in metadata.yaml,
    (2) declares as interface the interface name passed as `relation_interface`
    and (3) has the right "direction", i.e., it is a relation that `charm`
    provides or requires.

    Args:
        charm: a `CharmBase` object to scan for the matching relation.
        relation_name: the name of the relation to be verified.
        expected_relation_interface: the interface name to be matched by the
            relation named `relation_name`.
        expected_relation_role: whether the `relation_name` must be either
            provided or required by `charm`.

    Raises:
        RelationNotFoundError: If there is no relation in the charm's metadata.yaml
            with the same name as provided via `relation_name` argument.
        RelationInterfaceMismatchError: The relation with the same name as provided
            via `relation_name` argument does not have the same relation interface
            as specified via the `expected_relation_interface` argument.
        RelationRoleMismatchError: If the relation with the same name as provided
            via `relation_name` argument does not have the same role as specified
            via the `expected_relation_role` argument.
    """
    if relation_name not in charm.meta.relations:
        raise RelationNotFoundError(relation_name)

    relation = charm.meta.relations[relation_name]

    actual_relation_interface = relation.interface_name
    if actual_relation_interface != expected_relation_interface:
        raise RelationInterfaceMismatchError(
            relation_name, expected_relation_interface, actual_relation_interface
        )

    if expected_relation_role == RelationRole.provides:
        if relation_name not in charm.meta.provides:
            raise RelationRoleMismatchError(
                relation_name, RelationRole.provides, RelationRole.requires
            )
    elif expected_relation_role == RelationRole.requires:
        if relation_name not in charm.meta.requires:
            raise RelationRoleMismatchError(
                relation_name, RelationRole.requires, RelationRole.provides
            )
    else:
        raise Exception("Unexpected RelationDirection: {}".format(expected_relation_role))


class JujuTopology:
    """Class for storing and formatting juju topology information."""

    STUB = "%%juju_topology%%"

    def __new__(cls, *args, **kwargs):
        """Reject instantiation of a base JujuTopology class. Children only."""
        if cls is JujuTopology:
            raise TypeError("only children of '{}' may be instantiated".format(cls.__name__))
        return object.__new__(cls)

    def __init__(
        self,
        model: str,
        model_uuid: str,
        application: str,
        unit: Optional[str] = "",
        charm_name: Optional[str] = "",
    ):
        """Build a JujuTopology object.

        A `JujuTopology` object is used for storing and transforming
        Juju Topology information. This information is used to
        annotate Prometheus scrape jobs and alert rules. Such
        annotation when applied to scrape jobs helps in identifying
        the source of the scrapped metrics. On the other hand when
        applied to alert rules topology information ensures that
        evaluation of alert expressions is restricted to the source
        (charm) from which the alert rules were obtained.

        Args:
            model: a string name of the Juju model
            model_uuid: a globally unique string identifier for the Juju model
            application: an application name as a string
            unit: a unit name as a string
            charm_name: name of charm as a string

        Note:
            `JujuTopology` should not be constructed directly by charm code. Please
            use `ProviderTopology` or `AggregatorTopology`.
        """
        self.model = model
        self.model_uuid = model_uuid
        self.application = application
        self.charm_name = charm_name
        self.unit = unit

    @classmethod
    def from_charm(cls, charm):
        """Factory method for creating `JujuTopology` children from a given charm.

        Args:
            charm: a `CharmBase` object for which the `JujuTopology` has to be constructed

        Returns:
            a `JujuTopology` object.
        """
        return cls(
            model=charm.model.name,
            model_uuid=charm.model.uuid,
            application=charm.model.app.name,
            unit=charm.model.unit.name,
            charm_name=charm.meta.name,
        )

    @classmethod
    def from_relation_data(cls, data: dict):
        """Factory method for creating `JujuTopology` children from a dictionary.

        Args:
            data: a dictionary with four keys providing topology information. The keys are
                - "model"
                - "model_uuid"
                - "application"
                - "unit"
                - "charm_name"

                `unit` and `charm_name` may be empty, but will result in more limited
                labels. However, this allows us to support payload-only charms.

        Returns:
            a `JujuTopology` object.
        """
        return cls(
            model=data["model"],
            model_uuid=data["model_uuid"],
            application=data["application"],
            unit=data.get("unit", ""),
            charm_name=data.get("charm_name", ""),
        )

    @property
    def identifier(self) -> str:
        """Format the topology information into a terse string."""
        # This is odd, but may have `None` as a model key
        return "_".join([str(val) for val in self.as_promql_label_dict().values()]).replace(
            "/", "_"
        )

    @property
    def promql_labels(self) -> str:
        """Format the topology information into a verbose string."""
        return ", ".join(
            ['{}="{}"'.format(key, value) for key, value in self.as_promql_label_dict().items()]
        )

    def as_dict(self, rename_keys: Optional[Dict[str, str]] = None) -> OrderedDict:
        """Format the topology information into a dict.

        Use an OrderedDict so we can rely on the insertion order on Python 3.5 (and 3.6,
        which still does not guarantee it).

        Args:
            rename_keys: A dictionary mapping old key names to new key names, which will
                be substituted when invoked.
        """
        ret = OrderedDict(
            [
                ("model", self.model),
                ("model_uuid", self.model_uuid),
                ("application", self.application),
                ("unit", self.unit),
                ("charm_name", self.charm_name),
            ]
        )

        ret["unit"] or ret.pop("unit")
        ret["charm_name"] or ret.pop("charm_name")

        # If a key exists in `rename_keys`, replace the value
        if rename_keys:
            ret = OrderedDict(
                (rename_keys.get(k), v) if rename_keys.get(k) else (k, v) for k, v in ret.items()  # type: ignore
            )

        return ret

    def as_label_dict(self):
        """Format the topology information into a dict with keys having 'juju_' as prefix."""
        vals = {
            "juju_{}".format(key): val
            for key, val in self.as_dict(rename_keys={"charm_name": "charm"}).items()
        }
        return vals

    def as_promql_label_dict(self):
        """Format the topology information into a dict with keys having 'juju_' as prefix."""
        vals = self.as_label_dict()
        # The leader is the only unit that sets alert rules, if "juju_unit" is present,
        # then the rules will only be evaluated for that unit
        if "juju_unit" in vals:
            vals.pop("juju_unit")

        return vals

    def render(self, template: str):
        """Render a juju-topology template string with topology info."""
        return template.replace(JujuTopology.STUB, self.promql_labels)


class AggregatorTopology(JujuTopology):
    """Class for initializing topology information for MetricsEndpointAggregator."""

    @classmethod
    def create(
        cls, model: str, model_uuid: str, application: str, unit: str
    ) -> "AggregatorTopology":
        """Factory method for creating the `AggregatorTopology` dataclass from a given charm.

        Args:
            model: a string representing the model
            model_uuid: the model UUID as a string
            application: the application name
            unit: the unit name

        Returns:
            a `AggregatorTopology` object.
        """
        return cls(
            model=model,
            model_uuid=model_uuid,
            application=application,
            unit=unit,
        )


class ProviderTopology(JujuTopology):
    """Class for initializing topology information for MetricsEndpointProvider."""

    @property
    def scrape_identifier(self) -> str:
        """Format the topology information into a scrape identifier."""
        # This is used only by Metrics[Consumer|Provider] and does not need a
        # unit name, so only check for the charm name
        return "juju_{}_prometheus_scrape".format(
            "_".join([self.model, self.model_uuid[:7], self.application, self.charm_name])  # type: ignore
        )


class InvalidAlertRulePathError(Exception):
    """Raised if the alert rules folder cannot be found or is otherwise invalid."""

    def __init__(
        self,
        alert_rules_absolute_path: Path,
        message: str,
    ):
        self.alert_rules_absolute_path = alert_rules_absolute_path
        self.message = message

        super().__init__(self.message)


def _is_official_alert_rule_format(rules_dict: dict) -> bool:
    """Are alert rules in the upstream format as supported by Loki.

    Alert rules in dictionary format are in "official" form if they
    contain a "groups" key, since this implies they contain a list of
    alert rule groups.

    Args:
        rules_dict: a set of alert rules in Python dictionary format

    Returns:
        True if alert rules are in official Loki file format.
    """
    return "groups" in rules_dict


def _is_single_alert_rule_format(rules_dict: dict) -> bool:
    """Are alert rules in single rule format.

    The Loki charm library supports reading of alert rules in a
    custom format that consists of a single alert rule per file. This
    does not conform to the official Loki alert rule file format
    which requires that each alert rules file consists of a list of
    alert rule groups and each group consists of a list of alert
    rules.

    Alert rules in dictionary form are considered to be in single rule
    format if in the least it contains two keys corresponding to the
    alert rule name and alert expression.

    Returns:
        True if alert rule is in single rule file format.
    """
    # one alert rule per file
    return set(rules_dict) >= {"alert", "expr"}


class AlertRules:
    """Utility class for amalgamating Loki alert rule files and injecting juju topology.

    An `AlertRules` object supports aggregating alert rules from files and directories in both
    official and single rule file formats using the `add_path()` method. All the alert rules
    read are annotated with Juju topology labels and amalgamated into a single data structure
    in the form of a Python dictionary using the `as_dict()` method. Such a dictionary can be
    easily dumped into JSON format and exchanged over relation data. The dictionary can also
    be dumped into YAML format and written directly into an alert rules file that is read by
    Loki. Note that multiple `AlertRules` objects must not be written into the same file,
    since Loki allows only a single list of alert rule groups per alert rules file.

    The official Loki format is a YAML file conforming to the Loki documentation
    (https://grafana.com/docs/loki/latest/api/#list-rule-groups).
    The custom single rule format is a subsection of the official YAML, having a single alert
    rule, effectively "one alert per file".
    """

    # This class uses the following terminology for the various parts of a rule file:
    # - alert rules file: the entire groups[] yaml, including the "groups:" key.
    # - alert groups (plural): the list of groups[] (a list, i.e. no "groups:" key) - it is a list
    #   of dictionaries that have the "name" and "rules" keys.
    # - alert group (singular): a single dictionary that has the "name" and "rules" keys.
    # - alert rules (plural): all the alerts in a given alert group - a list of dictionaries with
    #   the "alert" and "expr" keys.
    # - alert rule (singular): a single dictionary that has the "alert" and "expr" keys.

    def __init__(self, topology: Optional[JujuTopology] = None):
        """Build and alert rule object.

        Args:
            topology: a `JujuTopology` instance that is used to annotate all alert rules.
        """
        self.topology = topology
        self.alert_groups = []  # type: List[dict]

    def _from_file(self, root_path: Path, file_path: Path) -> List[dict]:
        """Read a rules file from path, injecting juju topology.

        Args:
            root_path: full path to the root rules folder (used only for generating group name)
            file_path: full path to a *.rule file.

        Returns:
            A list of dictionaries representing the rules file, if file is valid (the structure is
            formed by `yaml.safe_load` of the file); an empty list otherwise.
        """
        with file_path.open() as rf:
            # Load a list of rules from file then add labels and filters
            try:
                rule_file = yaml.safe_load(rf) or {}

            except Exception as e:
                logger.error("Failed to read alert rules from %s: %s", file_path.name, e)
                return []

            if _is_official_alert_rule_format(rule_file):
                alert_groups = rule_file["groups"]
            elif _is_single_alert_rule_format(rule_file):
                # convert to list of alert groups
                # group name is made up from the file name
                alert_groups = [{"name": file_path.stem, "rules": [rule_file]}]
            else:
                # invalid/unsupported
                reason = "file is empty" if not rule_file else "unexpected file structure"
                logger.error("Invalid rules file (%s): %s", reason, file_path.name)
                return []

            # update rules with additional metadata
            for alert_group in alert_groups:
                # update group name with topology and sub-path
                alert_group["name"] = self._group_name(
                    str(root_path),
                    str(file_path),
                    alert_group["name"],
                )

                # add "juju_" topology labels
                for alert_rule in alert_group["rules"]:
                    if "labels" not in alert_rule:
                        alert_rule["labels"] = {}

                    if self.topology:
                        alert_rule["labels"].update(self.topology.as_promql_label_dict())
                        # insert juju topology filters into a prometheus alert rule
                        alert_rule["expr"] = self.topology.render(alert_rule["expr"])

            return alert_groups

    def _group_name(self, root_path: str, file_path: str, group_name: str) -> str:
        """Generate group name from path and topology.

        The group name is made up of the relative path between the root dir_path, the file path,
        and topology identifier.

        Args:
            root_path: path to the root rules dir.
            file_path: path to rule file.
            group_name: original group name to keep as part of the new augmented group name

        Returns:
            New group name, augmented by juju topology and relative path.
        """
        rel_path = os.path.relpath(os.path.dirname(file_path), root_path)
        rel_path = "" if rel_path == "." else rel_path.replace(os.path.sep, "_")

        # Generate group name:
        #  - name, from juju topology
        #  - suffix, from the relative path of the rule file;
        group_name_parts = [self.topology.identifier] if self.topology else []
        group_name_parts.extend([rel_path, group_name, "alerts"])
        # filter to remove empty strings
        return "_".join(filter(None, group_name_parts))

    @classmethod
    def _multi_suffix_glob(
        cls, dir_path: Path, suffixes: List[str], recursive: bool = True
    ) -> list:
        """Helper function for getting all files in a directory that have a matching suffix.

        Args:
            dir_path: path to the directory to glob from.
            suffixes: list of suffixes to include in the glob (items should begin with a period).
            recursive: a flag indicating whether a glob is recursive (nested) or not.

        Returns:
            List of files in `dir_path` that have one of the suffixes specified in `suffixes`.
        """
        all_files_in_dir = dir_path.glob("**/*" if recursive else "*")
        return list(filter(lambda f: f.is_file() and f.suffix in suffixes, all_files_in_dir))

    def _from_dir(self, dir_path: Path, recursive: bool) -> List[dict]:
        """Read all rule files in a directory.

        All rules from files for the same directory are loaded into a single
        group. The generated name of this group includes juju topology.
        By default, only the top directory is scanned; for nested scanning, pass `recursive=True`.

        Args:
            dir_path: directory containing *.rule files (alert rules without groups).
            recursive: flag indicating whether to scan for rule files recursively.

        Returns:
            a list of dictionaries representing prometheus alert rule groups, each dictionary
            representing an alert group (structure determined by `yaml.safe_load`).
        """
        alert_groups = []  # type: List[dict]

        # Gather all alerts into a list of groups
        for file_path in self._multi_suffix_glob(dir_path, [".rule", ".rules"], recursive):
            alert_groups_from_file = self._from_file(dir_path, file_path)
            if alert_groups_from_file:
                logger.debug("Reading alert rule from %s", file_path)
                alert_groups.extend(alert_groups_from_file)

        return alert_groups

    def add_path(self, path: str, *, recursive: bool = False):
        """Add rules from a dir path.

        All rules from files are aggregated into a data structure representing a single rule file.
        All group names are augmented with juju topology.

        Args:
            path: either a rules file or a dir of rules files.
            recursive: whether to read files recursively or not (no impact if `path` is a file).

        Raises:
            InvalidAlertRulePathError: if the provided path is invalid.
        """
        path = Path(path)  # type: Path
        if path.is_dir():
            self.alert_groups.extend(self._from_dir(path, recursive))
        elif path.is_file():
            self.alert_groups.extend(self._from_file(path.parent, path))
        else:
            logger.debug("The alerts file does not exist: %s", path)

    def as_dict(self) -> dict:
        """Return standard alert rules file in dict representation.

        Returns:
            a dictionary containing a single list of alert rule groups.
            The list of alert rule groups is provided as value of the
            "groups" dictionary key.
        """
        return {"groups": self.alert_groups} if self.alert_groups else {}


def _resolve_dir_against_charm_path(charm: CharmBase, *path_elements: str) -> str:
    """Resolve the provided path items against the directory of the main file.

    Look up the directory of the `main.py` file being executed. This is normally
    going to be the charm.py file of the charm including this library. Then, resolve
    the provided path elements and, if the result path exists and is a directory,
    return its absolute path; otherwise, raise en exception.

    Raises:
        InvalidAlertRulePathError, if the path does not exist or is not a directory.
    """
    charm_dir = Path(str(charm.charm_dir))
    if not charm_dir.exists() or not charm_dir.is_dir():
        # Operator Framework does not currently expose a robust
        # way to determine the top level charm source directory
        # that is consistent across deployed charms and unit tests
        # Hence for unit tests the current working directory is used
        # TODO: updated this logic when the following ticket is resolved
        # https://github.com/canonical/operator/issues/643
        charm_dir = Path(os.getcwd())

    alerts_dir_path = charm_dir.absolute().joinpath(*path_elements)

    if not alerts_dir_path.exists():
        raise InvalidAlertRulePathError(alerts_dir_path, "directory does not exist")
    if not alerts_dir_path.is_dir():
        raise InvalidAlertRulePathError(alerts_dir_path, "is not a directory")

    return str(alerts_dir_path)


class NoRelationWithInterfaceFoundError(Exception):
    """No relations with the given interface are found in the charm meta."""

    def __init__(self, charm: CharmBase, relation_interface: str = None):
        self.charm = charm
        self.relation_interface = relation_interface
        self.message = (
            "No relations with interface '{}' found in the meta of the '{}' charm".format(
                relation_interface, charm.meta.name
            )
        )

        super().__init__(self.message)


class MultipleRelationsWithInterfaceFoundError(Exception):
    """Multiple relations with the given interface are found in the charm meta."""

    def __init__(self, charm: CharmBase, relation_interface: str, relations: list):
        self.charm = charm
        self.relation_interface = relation_interface
        self.relations = relations
        self.message = (
            "Multiple relations with interface '{}' found in the meta of the '{}' charm.".format(
                relation_interface, charm.meta.name
            )
        )
        super().__init__(self.message)


class LokiPushApiEndpointDeparted(EventBase):
    """Event emitted when Loki departed."""


class LokiPushApiEndpointJoined(EventBase):
    """Event emitted when Loki joined."""


class LokiPushApiAlertRulesChanged(EventBase):
    """Event emitted if there is an error with Alert Rules."""

    def __init__(self, handle, error: bool = False, message: str = ""):
        super().__init__(handle)
        self.message = message
        self.error = error

    def snapshot(self) -> Dict:
        """Save grafana source information."""
        return {"error": self.error, "message": self.message}

    def restore(self, snapshot):
        """Restore grafana source information."""
        self.message = snapshot["message"]
        self.error = snapshot["error"]


class LokiPushApiEvents(ObjectEvents):
    """Event descriptor for events raised by `LokiPushApiProvider`."""

    loki_push_api_endpoint_departed = EventSource(LokiPushApiEndpointDeparted)
    loki_push_api_endpoint_joined = EventSource(LokiPushApiEndpointJoined)
    loki_push_api_alert_rules_changed = EventSource(LokiPushApiAlertRulesChanged)


class LokiPushApiProvider(Object):
    """A LokiPushApiProvider class."""

    on = LokiPushApiEvents()

    def __init__(
        self,
        charm,
        relation_name: str = DEFAULT_RELATION_NAME,
        *,
        port: int = 3100,
        rules_dir="/loki/rules",
    ):
        """A Loki service provider.

        Args:
            charm: a `CharmBase` instance that manages this
                instance of the Loki service.
            relation_name: an optional string name of the relation between `charm`
                and the Loki charmed service. The default is "logging".
                It is strongly advised not to change the default, so that people
                deploying your charm will have a consistent experience with all
                other charms that consume metrics endpoints.

            rules_dir: path in workload container where rule files are to be stored.

        Raises:
            RelationNotFoundError: If there is no relation in the charm's metadata.yaml
                with the same name as provided via `relation_name` argument.
            RelationInterfaceMismatchError: The relation with the same name as provided
                via `relation_name` argument does not have the `loki_push_api` relation
                interface.
            RelationRoleMismatchError: If the relation with the same name as provided
                via `relation_name` argument does not have the `RelationRole.requires`
                role.
        """
        _validate_relation_by_interface_and_direction(
            charm, relation_name, RELATION_INTERFACE_NAME, RelationRole.provides
        )
        super().__init__(charm, relation_name)
        self._charm = charm
        self._relation_name = relation_name
        self.port = port
        self.container = self._charm._container

        # If Loki is run in single-tenant mode, all the chunks are put in a folder named "fake"
        # https://grafana.com/docs/loki/latest/operations/storage/filesystem/
        # https://grafana.com/docs/loki/latest/rules/#ruler-storage
        tenant_id = "fake"
        self._rules_dir = os.path.join(rules_dir, tenant_id)
        # create tenant dir so that the /loki/api/v1/rules endpoint returns "no rule groups found"
        # instead of "unable to read rule dir /loki/rules/fake: no such file or directory"
        if self.container.can_connect():
            try:
                self.container.make_dir(self._rules_dir, make_parents=True)
            except (FileNotFoundError, ProtocolError, PathError):
                logger.debug("Could not create loki directory.")
            except Exception as e:
                logger.debug("Could create loki directory: %s", e)

        events = self._charm.on[relation_name]
        self.framework.observe(self._charm.on.upgrade_charm, self._on_lifecycle_event)
        self.framework.observe(events.relation_joined, self._on_logging_relation_joined)
        self.framework.observe(events.relation_changed, self._on_logging_relation_changed)
        self.framework.observe(events.relation_departed, self._on_logging_relation_departed)
        self.framework.observe(events.relation_broken, self._on_logging_relation_broken)

    def _on_lifecycle_event(self, _):
        # Upgrade event or other charm-level event
        for relation in self._charm.model.relations[self._relation_name]:
            self._process_logging_relation_changed(relation)

    def _on_logging_relation_joined(self, event: RelationJoinedEvent):
        """Set basic data on relation joins.

        Set the promtail binary URL location, which will not change, and anything
        else which may be required, but is static..

        Args:
            event: a `CharmEvent` in response to which the consumer
                charm must set its relation data.
        """
        if self._charm.unit.is_leader():
            event.relation.data[self._charm.app].update(self._promtail_binary_url)
            logger.debug("Saved promtail binary url: %s", self._promtail_binary_url)

    def _on_logging_relation_changed(self, event: HookEvent):
        """Handle changes in related consumers.

        Anytime there are changes in the relation between Loki
        and its consumers charms.

        Args:
            event: a `CharmEvent` in response to which the consumer
                charm must update its relation data.
        """
        self._process_logging_relation_changed(event.relation)

    def _on_logging_relation_broken(self, event: RelationBrokenEvent):
        """Removes alert rules files when consumer charms left the relation with Loki.

        Args:
            event: a `CharmEvent` in response to which the Loki
                charm must update its relation data.
        """
        self._regenerate_alert_rules()
        self._check_alert_rules()

    def _on_logging_relation_departed(self, event: RelationDepartedEvent):
        """Removes alert rules files when consumer charms left the relation with Loki.

        Args:
            event: a `CharmEvent` in response to which the Loki
                charm must update its relation data.
        """
        self._update_alert_rules(event.relation)
        self._check_alert_rules()

    def _process_logging_relation_changed(self, relation: Relation):
        """Handle changes in related consumers.

        Anytime there are changes in relations between Loki
        and its consumers charms, Loki set the `loki_push_api`
        into the relation data.
        Besides Loki generates alert rules files based what
        consumer charms forwards,

        Args:
            relation: the `Relation` instance to update.
        """
        relation.data[self._charm.unit]["public_address"] = (
            str(self._charm.model.get_binding(relation).network.bind_address) or ""
        )
        self._update_relation_data(relation)
        self._check_alert_rules()

    def _update_relation_data(self, relation):
        if self._charm.unit.is_leader():
            relation.data[self._charm.app]["endpoints"] = json.dumps(self._endpoints())
            logger.debug("Saved endpoints in relation data")
<<<<<<< HEAD
        self._update_alert_rules(relation)
=======

    def _update_alert_rules(self, relation):
        if relation.data.get(relation.app).get("alert_rules"):
            self._regenerate_alert_rules()

    def _regenerate_alert_rules(self):
        """Recreate all alert rules on relation-broken or on a RelationEvent with valid rules."""
        self._remove_alert_rules_files(self.container)
        self._generate_alert_rules_files(self.container)
        logger.debug("Saved alerts rules to disk")
>>>>>>> f3a6f8e6

    def _endpoints(self) -> List[dict]:
        """Return a list of Loki Push Api endpoints."""
        return [{"url": self._url(unit_number=i)} for i in range(self._charm.app.planned_units())]

    def _url(self, unit_number) -> str:
        """Get the url for a given unit."""
        return "http://{}-{}.{}-endpoints.{}.svc.cluster.local:{}/loki/api/v1/push".format(
            self._charm.app.name,
            unit_number,
            self._charm.app.name,
            self._charm.model.name,
            self.port,
        )

    @property
    def _promtail_binary_url(self) -> dict:
        """URL from which Promtail binary can be downloaded."""
        return {"promtail_binary_zip_url": PROMTAIL_BINARY_ZIP_URL}

    @property
    def unit_ip(self) -> str:
        """Returns unit's IP."""
        bind_address = ""
        if self._charm.model.relations[self._relation_name]:
            relation = self._charm.model.relations[self._relation_name][0]
            bind_address = relation.data[self._charm.unit].get("public_address", "")

        if bind_address:
            return str(bind_address)
        logger.warning("No address found")
        return ""

    def _update_alert_rules(self, relation):
        if relation.data.get(relation.app).get("alert_rules"):
            self._regenerate_alert_rules_files(self.container)
            logger.debug("Saved alerts rules to disk")

    def _regenerate_alert_rules_files(self, container: Container) -> None:
        """Generate and upload alert rules files.

        Args:
            container: Container into which alert rules files are going to be uploaded
        """
        file_mappings = {}

        logger.debug("Generating alert rules files")
        for identifier, alert_rules in self.alerts.items():
            rules = yaml.dump({"groups": alert_rules["groups"]})
            file_mappings["{}_alert.rules".format(identifier)] = rules

        logger.debug("Successfully generated alert rule files")

        if not container.can_connect():
            logger.debug("Cannot connect to container to refresh alert rule files!")
            return

        logger.debug("Removing existing alert rules")
        self._remove_alert_rules_files(container)

        for filename, content in file_mappings.items():
            path = os.path.join(self._rules_dir, filename)
            container.push(path, content, make_dirs=True)
            logger.debug("Updated alert rules file %s", filename)

    def _remove_alert_rules_files(self, container: Container) -> None:
        """Remove alert rules files from workload container.

        Args:
            container: Container which has alert rules files to be deleted
        """
        if not container.can_connect():
            logger.debug("Cannot connect to container to remove alert rule files!")
            return

        files = container.list_files(self._rules_dir)
        for f in files:
            logger.debug("Removing file... %s", f.path)
            container.remove_path(f.path)

    def _check_alert_rules(self):
        """Check alert rules using Loki API.

        Returns: bool

        Emits:
            loki_push_api_alert_rules_changed: This event is emitted when alert rules are checked.
        """
        url = "http://127.0.0.1:{}/loki/api/v1/rules".format(self.port)
        req = request.Request(url)
        try:
            request.urlopen(req, timeout=2.0)
        except HTTPError as e:
            msg = e.read().decode("utf-8")

            if e.code == 404 and "no rule groups found" in msg:
                log_msg = "Checking alert rules: No rule groups found"
                logger.debug(log_msg)
                self.on.loki_push_api_alert_rules_changed.emit(message=log_msg)

            message = "{} - {}".format(e.code, e.msg)  # type: ignore
            logger.error("Checking alert rules: %s", message)
            self.on.loki_push_api_alert_rules_changed.emit(
                error=True,
                message="Errors in alert rule groups. Check juju debug-log.",
            )
        except URLError as e:
            logger.error("Checking alert rules: %s", e.reason)
            self.on.loki_push_api_alert_rules_changed.emit(
                error=True,
                message="Errors in alert rule groups. Check juju debug-log.",
            )
        except Exception as e:
            logger.error("Checking alert rules: %s", e)
            self.on.loki_push_api_alert_rules_changed.emit(
                error=True,
                message="Errors in alert rule groups. Check juju debug-log.",
            )
        else:
            log_msg = "Checking alert rules: Ok"
            logger.debug(log_msg)
            self.on.loki_push_api_alert_rules_changed.emit(message=log_msg)

    @property
<<<<<<< HEAD
=======
    def _promtail_binary_url(self) -> dict:
        """URL from which Promtail binary can be downloaded."""
        return {"promtail_binary_zip_url": PROMTAIL_BINARY_ZIP_URL}

    @property
    def unit_ip(self) -> str:
        """Returns unit's IP."""
        bind_address = ""
        if self._charm.model.relations[self._relation_name]:
            relation = self._charm.model.relations[self._relation_name][0]
            bind_address = relation.data[self._charm.unit].get("public_address", "")

        if bind_address:
            return str(bind_address)
        logger.warning("No address found")
        return ""

    def _remove_alert_rules_files(self, container: Container) -> None:
        """Remove alert rules files from workload container.

        Args:
            container: Container which has alert rules files to be deleted
        """
        if not container.can_connect():
            return

        files = container.list_files(self._rules_dir)
        logger.debug("Previous Alert rules files deleted")
        for f in files:
            logger.debug("Removing file... %s", f.path)
            container.remove_path(f.path)

    def _generate_alert_rules_files(self, container: Container) -> None:
        """Generate and upload alert rules files.

        Args:
            container: Container into which alert rules files are going to be uploaded
        """
        if not container.can_connect():
            return

        logger.debug("Generating alert rules files")
        for identifier, alert_rules in self.alerts().items():
            filename = "{}_alert.rules".format(identifier)
            path = os.path.join(self._rules_dir, filename)
            rules = yaml.dump({"groups": alert_rules["groups"]})
            container.push(path, rules, make_dirs=True)
            logger.debug("Updated alert rules file %s", filename)

>>>>>>> f3a6f8e6
    def alerts(self) -> dict:
        """Fetch alerts for all relations.

        A Loki alert rules file consists of a list of "groups". Each
        group consists of a list of alerts (`rules`) that are sequentially
        executed. This method returns all the alert rules provided by each
        related metrics provider charm. These rules may be used to generate a
        separate alert rules file for each relation since the returned list
        of alert groups are indexed by relation ID. Also for each relation ID
        associated scrape metadata such as Juju model, UUID and application
        name are provided so the a unique name may be generated for the rules
        file. For each relation the structure of data returned is a dictionary
        with four keys

        - groups
        - model
        - model_uuid
        - application

        The value of the `groups` key is such that it may be used to generate
        a Loki alert rules file directly using `yaml.dump` but the
        `groups` key itself must be included as this is required by Loki,
        for example as in `yaml.dump({"groups": alerts["groups"]})`.

        Currently only accepts a list of rules and these
        rules are all placed into a single group, even though Loki itself
        allows for multiple groups within a single alert rules file.

        Returns:
            a dictionary of alert rule groups and associated scrape
            metadata indexed by relation ID.
        """
        alerts = {}  # type: Dict[str, dict] # mapping b/w juju identifiers and alert rule files
        for relation in self._charm.model.relations[self._relation_name]:
            if not relation.units:
                continue

            alert_rules = json.loads(relation.data[relation.app].get("alert_rules", "{}"))
            if not alert_rules:
                continue

            try:
                # NOTE: this `metadata` key SHOULD NOT be changed to `scrape_metadata`
                # to align with Prometheus without careful consideration'
                metadata = json.loads(relation.data[relation.app]["metadata"])
                identifier = ProviderTopology.from_relation_data(metadata).identifier
                alerts[identifier] = alert_rules
            except KeyError as e:
                logger.warning(
                    "Relation %s has no 'metadata': %s",
                    relation.id,
                    e,
                )

                if "groups" not in alert_rules:
                    logger.warning("No alert groups were found in relation data")
                    continue
                # Construct an ID based on what's in the alert rules
                for group in alert_rules["groups"]:
                    try:
                        labels = group["rules"][0]["labels"]
                        identifier = "{}_{}_{}".format(
                            labels["juju_model"],
                            labels["juju_model_uuid"],
                            labels["juju_application"],
                        )
                        alerts[identifier] = alert_rules
                    except KeyError:
                        logger.error("Alert rules were found but no usable labels were present")

        return alerts


class ConsumerBase(Object):
    """Consumer's base class."""

    def __init__(
        self,
        charm: CharmBase,
        relation_name: str = DEFAULT_RELATION_NAME,
        alert_rules_path: str = DEFAULT_ALERT_RULES_RELATIVE_PATH,
        recursive: bool = False,
    ):
        super().__init__(charm, relation_name)
        self._charm = charm
        self._relation_name = relation_name
        self.topology = ProviderTopology.from_charm(charm)

        try:
            alert_rules_path = _resolve_dir_against_charm_path(charm, alert_rules_path)
        except InvalidAlertRulePathError as e:
            logger.debug(
                "Invalid Loki alert rules folder at %s: %s",
                e.alert_rules_absolute_path,
                e.message,
            )
        self._alert_rules_path = alert_rules_path

        self._recursive = recursive

    def _handle_alert_rules(self, relation):
        if not self._charm.unit.is_leader():
            return

<<<<<<< HEAD
=======
        logger.debug("Handling alert rules")
>>>>>>> f3a6f8e6
        alert_rules = AlertRules(self.topology)
        alert_rules.add_path(self._alert_rules_path, recursive=self._recursive)
        alert_rules_as_dict = alert_rules.as_dict()

<<<<<<< HEAD
        # if alert_rules_error_message:
        #     self.on.loki_push_api_alert_rules_error.emit(alert_rules_error_message)

=======
        logger.debug("Setting alert rules")
>>>>>>> f3a6f8e6
        relation.data[self._charm.app]["metadata"] = json.dumps(self.topology.as_dict())
        relation.data[self._charm.app]["alert_rules"] = json.dumps(
            alert_rules_as_dict,
            sort_keys=True,  # sort, to prevent unnecessary relation_changed events
        )


class LokiPushApiConsumer(ConsumerBase):
    """Loki Consumer class."""

    on = LokiPushApiEvents()

    def __init__(
        self,
        charm: CharmBase,
        relation_name: str = DEFAULT_RELATION_NAME,
        alert_rules_path: str = DEFAULT_ALERT_RULES_RELATIVE_PATH,
        recursive: bool = True,
    ):
        """Construct a Loki charm client.

        The `LokiPushApiConsumer` object provides configurations to a Loki client charm.
        A charm instantiating this object needs Loki information, for instance the
        Loki API endpoint to push logs.
        The `LokiPushApiConsumer` can be instantiated as follows:

            self._loki_consumer = LokiPushApiConsumer(self)

        Args:
            charm: a `CharmBase` object that manages this `LokiPushApiConsumer` object.
                Typically this is `self` in the instantiating class.
            relation_name: the string name of the relation interface to look up.
                If `charm` has exactly one relation with this interface, the relation's
                name is returned. If none or multiple relations with the provided interface
                are found, this method will raise either an exception of type
                NoRelationWithInterfaceFoundError or MultipleRelationsWithInterfaceFoundError,
                respectively.
            alert_rules_path: a string indicating a path where alert rules can be found
            recursive: Whether or not to scan for rule files recursively.

        Raises:
            RelationNotFoundError: If there is no relation in the charm's metadata.yaml
                with the same name as provided via `relation_name` argument.
            RelationInterfaceMismatchError: The relation with the same name as provided
                via `relation_name` argument does not have the `loki_push_api` relation
                interface.
            RelationRoleMismatchError: If the relation with the same name as provided
                via `relation_name` argument does not have the `RelationRole.provides`
                role.

        Emits:
            loki_push_api_endpoint_joined: This event is emitted when the relation between the
                Charmed Operator that instantiates `LokiPushApiProvider` (Loki charm for instance)
                and the Charmed Operator that instantiates `LokiPushApiConsumer` is established.
            loki_push_api_endpoint_departed: This event is emitted when the relation between the
                Charmed Operator that implements `LokiPushApiProvider` (Loki charm for instance)
                and the Charmed Operator that implements `LokiPushApiConsumer` is removed.
            loki_push_api_alert_rules_error: This event is emitted when an invalid alert rules
                file is encountered or if `alert_rules_path` is empty.
        """
        _validate_relation_by_interface_and_direction(
            charm, relation_name, RELATION_INTERFACE_NAME, RelationRole.requires
        )
        super().__init__(charm, relation_name, alert_rules_path, recursive)
        events = self._charm.on[relation_name]
        self.framework.observe(self._charm.on.upgrade_charm, self._on_lifecycle_event)
        self.framework.observe(events.relation_joined, self._on_logging_relation_joined)
        self.framework.observe(events.relation_changed, self._on_logging_relation_changed)
        self.framework.observe(events.relation_departed, self._on_logging_relation_departed)

    def _on_lifecycle_event(self, _: HookEvent):
        """Update require relation data on charm upgrades and other lifecycle events.

        Args:
            event: a `CharmEvent` in response to which the consumer
                charm must update its relation data.
        """
        # Upgrade event or other charm-level event
        # nothing needed for now other than possible telling consumers
        # to check for new endpoints
        self.on.loki_push_api_endpoint_joined.emit()

    def _on_logging_relation_joined(self, event: RelationJoinedEvent):
        """Handle changes in related consumers.

        Update relation data and emit events when a relation is established.

        Args:
            event: a `CharmEvent` in response to which the consumer
                charm must update its relation data.

        Emits:
            loki_push_api_endpoint_joined: Once the relation is established, this event is emitted.
            loki_push_api_alert_rules_error: This event is emitted when an invalid alert rules
                file is encountered or if `alert_rules_path` is empty.
        """
        # Alert rules will not change over the lifecycle of a charm, and do not need to be
        # constantly set on every relation_changed event. Leave them here.
        self._handle_alert_rules(event.relation)
        self.on.loki_push_api_endpoint_joined.emit()

    def _on_logging_relation_changed(self, _: HookEvent):
        """Handle changes in related consumers.

        Anytime there are changes in the relation between Loki
        and its consumers charms.

        Args:
            event: a `CharmEvent` in response to which the consumer
                charm must update its relation data.

        Emits:
            loki_push_api_endpoint_joined: Once the relation is established, this event is emitted.
            loki_push_api_alert_rules_error: This event is emitted when an invalid alert rules
                file is encountered or if `alert_rules_path` is empty.
        """
<<<<<<< HEAD
        if isinstance(event, RelationEvent):
            self._process_logging_relation_changed(event.relation)
        else:
            # Upgrade event or other charm-level event
            for relation in self._charm.model.relations[self._relation_name]:
                self._process_logging_relation_changed(relation)
=======
        self.on.loki_push_api_endpoint_joined.emit()
>>>>>>> f3a6f8e6

    def _reinitialize_alert_rules(self):
        """Reloads alert rules and updates all relations."""
        for relation in self._charm.model.relations[self._relation_name]:
            self._handle_alert_rules(relation)

<<<<<<< HEAD
    def _process_logging_relation_changed(self, relation: Relation):
        self._handle_alert_rules(relation)
        self.on.loki_push_api_endpoint_joined.emit()

=======
>>>>>>> f3a6f8e6
    def _on_logging_relation_departed(self, _: RelationEvent):
        """Handle departures in related providers.

        Anytime there are departures in relations between the consumer charm and Loki
        the consumer charm is informed, through a `LokiPushApiEndpointDeparted` event.
        The consumer charm can then choose to update its configuration.
        """
        # Provide default to avoid throwing, as in some complicated scenarios with
        # upgrades and hook failures we might not have data in the storage
        self.on.loki_push_api_endpoint_departed.emit()

    @property
    def loki_endpoints(self) -> List[dict]:
        """Fetch Loki Push API endpoints sent from LokiPushApiProvider through relation data.

        Returns:
            A list with Loki Push API endpoints.
        """
        endpoints = []  # type: list
        for relation in self._charm.model.relations[self._relation_name]:
            endpoints = endpoints + json.loads(relation.data[relation.app].get("endpoints", "[]"))
        return endpoints


class ContainerNotFoundError(Exception):
    """Raised if the specified container does not exist."""

    def __init__(self):
        msg = "The specified container does not exist."
        self.message = msg

        super().__init__(self.message)


class MultipleContainersFoundError(Exception):
    """Raised if no container name is passed but multiple containers are present."""

    def __init__(self):
        msg = (
            "No 'container_name' parameter has been specified; since this Charmed Operator"
            " is has multiple containers, container_name must be specified for the container"
            " to get logs from."
        )
        self.message = msg

        super().__init__(self.message)


class PromtailDigestError(EventBase):
    """Event emitted when there is an error with the Promtail binary file."""

    def __init__(self, handle, message):
        super().__init__(handle)
        self.message = message

    def snapshot(self):
        """Save message information."""
        return {"message": self.message}

    def restore(self, snapshot):
        """Restore message information."""
        self.message = snapshot["message"]


class LogProxyEndpointDeparted(EventBase):
    """Event emitted when a Log Proxy has departed."""


class LogProxyEndpointJoined(EventBase):
    """Event emitted when a Log Proxy joins."""


class LogProxyEvents(ObjectEvents):
    """Event descriptor for events raised by `LogProxyConsumer`."""

    promtail_digest_error = EventSource(PromtailDigestError)
    log_proxy_endpoint_departed = EventSource(LogProxyEndpointDeparted)
    log_proxy_endpoint_joined = EventSource(LogProxyEndpointJoined)


class LogProxyConsumer(ConsumerBase):
    """LogProxyConsumer class.

    The `LogProxyConsumer` object provides a method for attaching `promtail` to
    a workload in order to generate structured logging data from applications
    which traditionally log to syslog or do not have native Loki integration.
    The `LogProxyConsumer` can be instantiated as follows:

        self._log_proxy_consumer = LogProxyConsumer(self, log_files=["/var/log/messages"])

    Args:
        charm: a `CharmBase` object that manages this `LokiPushApiConsumer` object.
            Typically, this is `self` in the instantiating class.
        log_files: a list of log files to monitor with Promtail.
        relation_name: the string name of the relation interface to look up.
            If `charm` has exactly one relation with this interface, the relation's
            name is returned. If none or multiple relations with the provided interface
            are found, this method will raise either an exception of type
            NoRelationWithInterfaceFoundError or MultipleRelationsWithInterfaceFoundError,
            respectively.
        enable_syslog: Whether to enable syslog integration.
        syslog_port: The port syslog is attached to.
        alert_rules_path: an optional path for the location of alert rules
            files. Defaults to "./src/loki_alert_rules",
            resolved from the directory hosting the charm entry file.
            The alert rules are automatically updated on charm upgrade.
        recursive: Whether to scan for rule files recursively.
        container_name: An optional container name to inject the payload into.

    Raises:
        RelationNotFoundError: If there is no relation in the charm's metadata.yaml
            with the same name as provided via `relation_name` argument.
        RelationInterfaceMismatchError: The relation with the same name as provided
            via `relation_name` argument does not have the `loki_push_api` relation
            interface.
        RelationRoleMismatchError: If the relation with the same name as provided
            via `relation_name` argument does not have the `RelationRole.provides`
            role.
    """

    on = LogProxyEvents()

    def __init__(
        self,
        charm,
        log_files: list = None,
        relation_name: str = DEFAULT_LOG_PROXY_RELATION_NAME,
        enable_syslog: bool = False,
        syslog_port: int = 1514,
        alert_rules_path: str = DEFAULT_ALERT_RULES_RELATIVE_PATH,
        recursive: bool = False,
        container_name: Optional[str] = None,
    ):
        super().__init__(charm, relation_name, alert_rules_path, recursive)
        self._charm = charm
        self._relation_name = relation_name
        self._container = self._get_container(container_name)
        self._container_name = self._get_container_name(container_name)
        self._log_files = log_files or []
        self._syslog_port = syslog_port
        self._is_syslog = enable_syslog
        self.topology = ProviderTopology.from_charm(charm)

        events = self._charm.on[relation_name]
        self.framework.observe(events.relation_created, self._on_relation_created)
        self.framework.observe(events.relation_changed, self._on_relation_changed)
        self.framework.observe(events.relation_departed, self._on_relation_departed)
        # turn the container name to a valid Python identifier
        snake_case_container_name = self._container_name.replace("-", "_")
        self.framework.observe(
            getattr(self._charm.on, "{}_pebble_ready".format(snake_case_container_name)),
            self._on_pebble_ready,
        )

    def _on_pebble_ready(self, _: WorkloadEvent):
        """Event handler for `pebble_ready`."""
        if self.model.relations[self._relation_name] and not self._is_promtail_installed():
            self._setup_promtail()

    def _on_relation_created(self, _: RelationCreatedEvent) -> None:
        """Event handler for `relation_created`."""
        if not self._container.can_connect():
            return
        if not self._is_promtail_installed():
            self._setup_promtail()

    def _on_relation_changed(self, event: RelationEvent) -> None:
        """Event handler for `relation_changed`.

        Args:
            event: The event object `RelationChangedEvent`.
        """
        self._handle_alert_rules(event.relation)

        if not self._container.can_connect():
            return
        if self.model.relations[self._relation_name] and not self._is_promtail_installed():
            self._setup_promtail()
        else:
            new_config = self._promtail_config
            if new_config != self._current_config:
                self._container.push(
                    WORKLOAD_CONFIG_PATH, yaml.safe_dump(new_config), make_dirs=True
                )
                self._container.restart(WORKLOAD_SERVICE_NAME)
                self.on.log_proxy_endpoint_joined.emit()

    def _on_relation_departed(self, _: RelationEvent) -> None:
        """Event handler for `relation_departed`.

        Args:
            event: The event object `RelationDepartedEvent`.
        """
        if not self._container.can_connect():
            return
        if not self._charm.model.relations[self._relation_name]:
            self._container.stop(WORKLOAD_SERVICE_NAME)
            return

        new_config = self._promtail_config
        if new_config != self._current_config:
            self._container.push(WORKLOAD_CONFIG_PATH, yaml.safe_dump(new_config), make_dirs=True)

        if new_config["clients"]:
            self._container.restart(WORKLOAD_SERVICE_NAME)
        else:
            self._container.stop(WORKLOAD_SERVICE_NAME)
        self.on.log_proxy_endpoint_departed.emit()

    def _get_container(self, container_name: str = None) -> Container:
        """Gets a single container by name or using the only container running in the Pod.

        If there is more than one container in the Pod a `PromtailDigestError` is emitted.

        Args:
            container_name: The container name.

        Returns:
            A `ops.model.Container` object representing the container.

        Emits:
            PromtailDigestError, if there was a problem obtaining a container.
        """
        try:
            container_name = self._get_container_name(container_name)
            return self._charm.unit.get_container(container_name)
        except (MultipleContainersFoundError, ContainerNotFoundError, ModelError) as e:
            msg = str(e)
            logger.warning(msg)
            self.on.promtail_digest_error.emit(msg)

    def _get_container_name(self, container_name: str = None) -> str:
        """Helper function for getting/validating a container name.

        Args:
            container_name: The container name to be validated (optional).

        Returns:
            container_name: The same container_name that was passed (if it exists) or the only
            container name that is present (if no container_name was passed).

        Raises:
            ContainerNotFoundError, if container_name does not exist.
            MultipleContainersFoundError, if container_name was not provided but multiple
            containers are present.
        """
        containers = dict(self._charm.model.unit.containers)
        if len(containers) == 0:
            raise ContainerNotFoundError

        if not container_name:
            # container_name was not provided - will get it ourselves, if it is the only one
            if len(containers) > 1:
                raise MultipleContainersFoundError

            # Get the first key in the containers' dict.
            # Need to "cast", otherwise:
            # error: Incompatible return value type (got "Optional[str]", expected "str")
            container_name = cast(str, next(iter(containers.keys())))

        elif container_name not in containers:
            raise ContainerNotFoundError

        return container_name

    def _add_pebble_layer(self) -> None:
        """Adds Pebble layer that manages Promtail service in Workload container."""
        pebble_layer = {
            "summary": "promtail layer",
            "description": "pebble config layer for promtail",
            "services": {
                WORKLOAD_SERVICE_NAME: {
                    "override": "replace",
                    "summary": WORKLOAD_SERVICE_NAME,
                    "command": "{} {}".format(WORKLOAD_BINARY_PATH, self._cli_args),
                    "startup": "disabled",
                }
            },
        }
        self._container.add_layer(self._container_name, pebble_layer, combine=True)

    def _create_directories(self) -> None:
        """Creates the directories for Promtail binary and config file."""
        self._container.make_dir(path=WORKLOAD_BINARY_DIR, make_parents=True)
        self._container.make_dir(path=WORKLOAD_CONFIG_DIR, make_parents=True)

    def _obtain_promtail(self) -> None:
        """Obtain promtail binary from an attached resource or download it."""
        if self._is_promtail_attached():
            return

        if self._promtail_must_be_downloaded():
            self._download_and_push_promtail_to_workload()
        else:
            self._push_binary_to_workload()

    def _push_binary_to_workload(self, resource_path: str = BINARY_PATH) -> None:
        with open(resource_path, "rb") as f:
            self._container.push(WORKLOAD_BINARY_PATH, f, permissions=0o755, make_dirs=True)
            logger.debug("The promtail binary file has been pushed to the workload container.")

    def _is_promtail_attached(self) -> bool:
        """Checks whether Promtail binary is attached to the charm or not.

        Returns:
            a boolean representing whether Promtail binary is attached or not.
        """
        try:
            resource_path = self._charm.model.resources.fetch("promtail-bin")
        except ModelError:
            return False
        except NameError as e:
            if "invalid resource name" in str(e):
                return False
            else:
                raise

        logger.info("Promtail binary file has been obtained from an attached resource.")
        self._push_binary_to_workload(resource_path)
        return True

    def _promtail_must_be_downloaded(self) -> bool:
        """Checks whether promtail binary must be downloaded or not.

        Returns:
            a boolean representing whether Promtail binary must be downloaded or not.
        """
        if not self._is_promtail_binary_in_charm():
            return True

        if not self._sha256sums_matches(BINARY_PATH, BINARY_SHA256SUM):
            return True

        logger.debug("Promtail binary file is already in the the charm container.")
        return False

    def _sha256sums_matches(self, file_path: str, sha256sum: str) -> bool:
        """Checks whether a file's sha256sum matches or not with an specific sha256sum.

        Args:
            file_path: A string representing the files' patch.
            sha256sum: The sha256sum against which we want to verify.

        Returns:
            a boolean representing whether a file's sha256sum matches or not with
            an specific sha256sum.
        """
        try:
            with open(file_path, "rb") as f:
                file_bytes = f.read()
                result = sha256(file_bytes).hexdigest()

                if result != sha256sum:
                    msg = "File sha256sum mismatch, expected:'{}' but got '{}'".format(
                        sha256sum, result
                    )
                    logger.debug(msg)
                    return False

                return True
        except (APIError, FileNotFoundError):
            msg = "File: '{}' could not be opened".format(file_path)
            logger.error(msg)
            return False

    def _is_promtail_binary_in_charm(self) -> bool:
        """Check if Promtail binary is already stored in charm container.

        Returns:
            a boolean representing whether Promtail is present or not.
        """
        return True if Path(BINARY_PATH).is_file() else False

    def _download_and_push_promtail_to_workload(self) -> None:
        """Downloads a Promtail zip file and pushes the binary to the workload."""
        # Use the first
        relations = self._charm.model.relations[self._relation_name]
        if len(relations) > 1:
            logger.debug(
                "Multiple log_proxy relations. Getting Promtail from application {}".format(
                    relations[0].app.name
                )
            )
        url = relations[0].data[relations[0].app].get("promtail_binary_zip_url")

        with request.urlopen(url) as r:
            file_bytes = r.read()
            with open(BINARY_ZIP_PATH, "wb") as f:
                f.write(file_bytes)
                logger.info(
                    "Promtail binary zip file has been downloaded and stored in: %s",
                    BINARY_ZIP_PATH,
                )

            ZipFile(BytesIO(file_bytes)).extractall(BINARY_DIR)
            logger.debug("Promtail binary file has been downloaded.")

        self._push_binary_to_workload()

    @property
    def _cli_args(self) -> str:
        """Return the cli arguments to pass to promtail.

        Returns:
            The arguments as a string
        """
        return "-config.file={}".format(WORKLOAD_CONFIG_PATH)

    @property
    def _current_config(self) -> dict:
        """Property that returns the current Promtail configuration.

        Returns:
            A dict containing Promtail configuration.
        """
        raw_current = self._container.pull(WORKLOAD_CONFIG_PATH).read()
        current_config = yaml.safe_load(raw_current)
        return current_config

    @property
    def _promtail_config(self) -> dict:
        """Generates the config file for Promtail."""
        config = {"clients": self._clients_list()}
        config.update(self._server_config())
        config.update(self._positions())
        config.update(self._scrape_configs())
        return config

    def _clients_list(self) -> list:
        """Generates a list of clients for use in the promtail config.

        Returns:
            A list of endpoints
        """
        clients = []  # type: list
        for relation in self._charm.model.relations.get(self._relation_name, []):
            endpoints = json.loads(relation.data[relation.app].get("endpoints", ""))
            if endpoints:
                clients += endpoints
        return clients

    def _server_config(self) -> dict:
        """Generates the server section of the Promtail config file.

        Returns:
            A dict representing the `server` section.
        """
        return {
            "server": {
                "http_listen_port": HTTP_LISTEN_PORT,
                "grpc_listen_port": GRPC_LISTEN_PORT,
            }
        }

    def _positions(self) -> dict:
        """Generates the positions section of the Promtail config file.

        Returns:
            A dict representing the `positions` section.
        """
        return {"positions": {"filename": WORKLOAD_POSITIONS_PATH}}

    def _scrape_configs(self) -> dict:
        """Generates the scrape_configs section of the Promtail config file.

        Returns:
            A dict representing the `scrape_configs` section.
        """
        job_name = "juju_{}".format(self.topology.identifier)
        common_labels = self.topology.as_label_dict()
        scrape_configs = []

        # Files config
        labels = common_labels.copy()
        labels.update(
            {
                "job": job_name,
                "__path__": "",
            }
        )
        config = {"targets": ["localhost"], "labels": labels}
        scrape_config = {
            "job_name": "system",
            "static_configs": self._generate_static_configs(config),
        }
        scrape_configs.append(scrape_config)

        # Syslog config
        if self._is_syslog:
            syslog_labels = common_labels.copy()
            syslog_labels.update({"job": "{}_syslog".format(job_name)})
            syslog_config = {
                "job_name": "syslog",
                "syslog": {
                    "listen_address": "127.0.0.1:{}".format(self._syslog_port),
                    "label_structured_data": True,
                    "labels": syslog_labels,
                },
            }
            scrape_configs.append(syslog_config)  # type: ignore

        return {"scrape_configs": scrape_configs}

    def _generate_static_configs(self, config: dict) -> list:
        """Generates static_configs section.

        Returns:
            - a list of dictionaries representing static_configs section
        """
        static_configs = []

        for _file in self._log_files:
            conf = deepcopy(config)
            conf["labels"]["__path__"] = _file
            static_configs.append(conf)

        return static_configs

    def _setup_promtail(self) -> None:
        relation = self._charm.model.relations[self._relation_name][0]
        if relation.data[relation.app].get("promtail_binary_zip_url", None) is None:
            return
        self._create_directories()
        self._container.push(
            WORKLOAD_CONFIG_PATH, yaml.safe_dump(self._promtail_config), make_dirs=True
        )
        self._add_pebble_layer()
        try:
            self._obtain_promtail()
        except HTTPError as e:
            msg = "Promtail binary couldn't be download - {}".format(str(e))
            logger.warning(msg)
            self.on.promtail_digest_error.emit(msg)
        if self._current_config["clients"]:
            try:
                self._container.restart(WORKLOAD_SERVICE_NAME)
            except ChangeError as e:
                self.on.promtail_digest_error.emit(str(e))
            else:
                self.on.log_proxy_endpoint_joined.emit()

    def _is_promtail_installed(self) -> bool:
        """Determine if promtail has already been installed to the container."""
        try:
            self._container.list_files(WORKLOAD_BINARY_PATH)
        except (APIError, FileNotFoundError):
            return False
        return True

    @property
    def syslog_port(self) -> str:
        """Gets the port on which promtail is listening for syslog.

        Returns:
            A str representing the port
        """
        return str(self._syslog_port)

    @property
    def rsyslog_config(self) -> str:
        """Generates a config line for use with rsyslog.

        Returns:
            The rsyslog config line as a string
        """
        return 'action(type="omfwd" protocol="tcp" target="127.0.0.1" port="{}" Template="RSYSLOG_SyslogProtocol23Format" TCP_Framing="octet-counted")'.format(
            self._syslog_port
        )<|MERGE_RESOLUTION|>--- conflicted
+++ resolved
@@ -1286,35 +1286,7 @@
     def _update_relation_data(self, relation):
         if self._charm.unit.is_leader():
             relation.data[self._charm.app]["endpoints"] = json.dumps(self._endpoints())
-            logger.debug("Saved endpoints in relation data")
-<<<<<<< HEAD
         self._update_alert_rules(relation)
-=======
-
-    def _update_alert_rules(self, relation):
-        if relation.data.get(relation.app).get("alert_rules"):
-            self._regenerate_alert_rules()
-
-    def _regenerate_alert_rules(self):
-        """Recreate all alert rules on relation-broken or on a RelationEvent with valid rules."""
-        self._remove_alert_rules_files(self.container)
-        self._generate_alert_rules_files(self.container)
-        logger.debug("Saved alerts rules to disk")
->>>>>>> f3a6f8e6
-
-    def _endpoints(self) -> List[dict]:
-        """Return a list of Loki Push Api endpoints."""
-        return [{"url": self._url(unit_number=i)} for i in range(self._charm.app.planned_units())]
-
-    def _url(self, unit_number) -> str:
-        """Get the url for a given unit."""
-        return "http://{}-{}.{}-endpoints.{}.svc.cluster.local:{}/loki/api/v1/push".format(
-            self._charm.app.name,
-            unit_number,
-            self._charm.app.name,
-            self._charm.model.name,
-            self.port,
-        )
 
     @property
     def _promtail_binary_url(self) -> dict:
@@ -1337,7 +1309,6 @@
     def _update_alert_rules(self, relation):
         if relation.data.get(relation.app).get("alert_rules"):
             self._regenerate_alert_rules_files(self.container)
-            logger.debug("Saved alerts rules to disk")
 
     def _regenerate_alert_rules_files(self, container: Container) -> None:
         """Generate and upload alert rules files.
@@ -1351,8 +1322,6 @@
         for identifier, alert_rules in self.alerts.items():
             rules = yaml.dump({"groups": alert_rules["groups"]})
             file_mappings["{}_alert.rules".format(identifier)] = rules
-
-        logger.debug("Successfully generated alert rule files")
 
         if not container.can_connect():
             logger.debug("Cannot connect to container to refresh alert rule files!")
@@ -1424,59 +1393,6 @@
             logger.debug(log_msg)
             self.on.loki_push_api_alert_rules_changed.emit(message=log_msg)
 
-    @property
-<<<<<<< HEAD
-=======
-    def _promtail_binary_url(self) -> dict:
-        """URL from which Promtail binary can be downloaded."""
-        return {"promtail_binary_zip_url": PROMTAIL_BINARY_ZIP_URL}
-
-    @property
-    def unit_ip(self) -> str:
-        """Returns unit's IP."""
-        bind_address = ""
-        if self._charm.model.relations[self._relation_name]:
-            relation = self._charm.model.relations[self._relation_name][0]
-            bind_address = relation.data[self._charm.unit].get("public_address", "")
-
-        if bind_address:
-            return str(bind_address)
-        logger.warning("No address found")
-        return ""
-
-    def _remove_alert_rules_files(self, container: Container) -> None:
-        """Remove alert rules files from workload container.
-
-        Args:
-            container: Container which has alert rules files to be deleted
-        """
-        if not container.can_connect():
-            return
-
-        files = container.list_files(self._rules_dir)
-        logger.debug("Previous Alert rules files deleted")
-        for f in files:
-            logger.debug("Removing file... %s", f.path)
-            container.remove_path(f.path)
-
-    def _generate_alert_rules_files(self, container: Container) -> None:
-        """Generate and upload alert rules files.
-
-        Args:
-            container: Container into which alert rules files are going to be uploaded
-        """
-        if not container.can_connect():
-            return
-
-        logger.debug("Generating alert rules files")
-        for identifier, alert_rules in self.alerts().items():
-            filename = "{}_alert.rules".format(identifier)
-            path = os.path.join(self._rules_dir, filename)
-            rules = yaml.dump({"groups": alert_rules["groups"]})
-            container.push(path, rules, make_dirs=True)
-            logger.debug("Updated alert rules file %s", filename)
-
->>>>>>> f3a6f8e6
     def alerts(self) -> dict:
         """Fetch alerts for all relations.
 
@@ -1581,21 +1497,15 @@
         if not self._charm.unit.is_leader():
             return
 
-<<<<<<< HEAD
-=======
         logger.debug("Handling alert rules")
->>>>>>> f3a6f8e6
         alert_rules = AlertRules(self.topology)
         alert_rules.add_path(self._alert_rules_path, recursive=self._recursive)
         alert_rules_as_dict = alert_rules.as_dict()
 
-<<<<<<< HEAD
         # if alert_rules_error_message:
         #     self.on.loki_push_api_alert_rules_error.emit(alert_rules_error_message)
 
-=======
         logger.debug("Setting alert rules")
->>>>>>> f3a6f8e6
         relation.data[self._charm.app]["metadata"] = json.dumps(self.topology.as_dict())
         relation.data[self._charm.app]["alert_rules"] = json.dumps(
             alert_rules_as_dict,
@@ -1712,29 +1622,17 @@
             loki_push_api_alert_rules_error: This event is emitted when an invalid alert rules
                 file is encountered or if `alert_rules_path` is empty.
         """
-<<<<<<< HEAD
-        if isinstance(event, RelationEvent):
-            self._process_logging_relation_changed(event.relation)
-        else:
-            # Upgrade event or other charm-level event
-            for relation in self._charm.model.relations[self._relation_name]:
-                self._process_logging_relation_changed(relation)
-=======
         self.on.loki_push_api_endpoint_joined.emit()
->>>>>>> f3a6f8e6
 
     def _reinitialize_alert_rules(self):
         """Reloads alert rules and updates all relations."""
         for relation in self._charm.model.relations[self._relation_name]:
             self._handle_alert_rules(relation)
 
-<<<<<<< HEAD
     def _process_logging_relation_changed(self, relation: Relation):
         self._handle_alert_rules(relation)
         self.on.loki_push_api_endpoint_joined.emit()
 
-=======
->>>>>>> f3a6f8e6
     def _on_logging_relation_departed(self, _: RelationEvent):
         """Handle departures in related providers.
 
